# Copyright 2023 The HuggingFace Team. All rights reserved.
#
# Licensed under the Apache License, Version 2.0 (the "License");
# you may not use this file except in compliance with the License.
# You may obtain a copy of the License at
#
#     http://www.apache.org/licenses/LICENSE-2.0
#
# Unless required by applicable law or agreed to in writing, software
# distributed under the License is distributed on an "AS IS" BASIS,
# WITHOUT WARRANTIES OR CONDITIONS OF ANY KIND, either express or implied.
# See the License for the specific language governing permissions and
# limitations under the License.
from typing import Union

from ..utils import deprecate
from .attention_processor import (  # noqa: F401
    Attention,
    AttentionProcessor,
    AttnAddedKVProcessor,
    AttnProcessor2_0,
    LoRAAttnProcessor,
    LoRALinearLayer,
    LoRAXFormersAttnProcessor,
    SlicedAttnAddedKVProcessor,
    SlicedAttnProcessor,
    XFormersAttnProcessor,
)
from .attention_processor import AttnProcessor as AttnProcessorRename  # noqa: F401


deprecate(
    "cross_attention",
    "0.20.0",
    "Importing from cross_attention is deprecated. Please import from diffusers.models.attention_processor instead.",
    standard_warn=False,
)


AttnProcessor = AttentionProcessor


class CrossAttention(Attention):
    def __init__(self, *args, **kwargs):
        deprecation_message = f"{self.__class__.__name__} is deprecated and will be removed in `0.20.0`. Please use `from diffusers.models.attention_processor import {''.join(self.__class__.__name__.split('Cross'))} instead."
        deprecate("cross_attention", "0.20.0", deprecation_message, standard_warn=False)
        super().__init__(*args, **kwargs)


class CrossAttnProcessor(AttnProcessorRename):
    def __init__(self, *args, **kwargs):
        deprecation_message = f"{self.__class__.__name__} is deprecated and will be removed in `0.20.0`. Please use `from diffusers.models.attention_processor import {''.join(self.__class__.__name__.split('Cross'))} instead."
        deprecate("cross_attention", "0.20.0", deprecation_message, standard_warn=False)
        super().__init__(*args, **kwargs)


class LoRACrossAttnProcessor(LoRAAttnProcessor):
    def __init__(self, *args, **kwargs):
        deprecation_message = f"{self.__class__.__name__} is deprecated and will be removed in `0.20.0`. Please use `from diffusers.models.attention_processor import {''.join(self.__class__.__name__.split('Cross'))} instead."
        deprecate("cross_attention", "0.20.0", deprecation_message, standard_warn=False)
        super().__init__(*args, **kwargs)


class CrossAttnAddedKVProcessor(AttnAddedKVProcessor):
    def __init__(self, *args, **kwargs):
        deprecation_message = f"{self.__class__.__name__} is deprecated and will be removed in `0.20.0`. Please use `from diffusers.models.attention_processor import {''.join(self.__class__.__name__.split('Cross'))} instead."
        deprecate("cross_attention", "0.20.0", deprecation_message, standard_warn=False)
        super().__init__(*args, **kwargs)


class XFormersCrossAttnProcessor(XFormersAttnProcessor):
    def __init__(self, *args, **kwargs):
        deprecation_message = f"{self.__class__.__name__} is deprecated and will be removed in `0.20.0`. Please use `from diffusers.models.attention_processor import {''.join(self.__class__.__name__.split('Cross'))} instead."
        deprecate("cross_attention", "0.20.0", deprecation_message, standard_warn=False)
        super().__init__(*args, **kwargs)


class LoRAXFormersCrossAttnProcessor(LoRAXFormersAttnProcessor):
    def __init__(self, *args, **kwargs):
        deprecation_message = f"{self.__class__.__name__} is deprecated and will be removed in `0.20.0`. Please use `from diffusers.models.attention_processor import {''.join(self.__class__.__name__.split('Cross'))} instead."
        deprecate("cross_attention", "0.20.0", deprecation_message, standard_warn=False)
        super().__init__(*args, **kwargs)


class SlicedCrossAttnProcessor(SlicedAttnProcessor):
    def __init__(self, *args, **kwargs):
        deprecation_message = f"{self.__class__.__name__} is deprecated and will be removed in `0.20.0`. Please use `from diffusers.models.attention_processor import {''.join(self.__class__.__name__.split('Cross'))} instead."
        deprecate("cross_attention", "0.20.0", deprecation_message, standard_warn=False)
        super().__init__(*args, **kwargs)


class SlicedCrossAttnAddedKVProcessor(SlicedAttnAddedKVProcessor):
    def __init__(self, *args, **kwargs):
<<<<<<< HEAD
        deprecation_message = f"{self.__class__.__name__} is deprecated and will be removed in `0.18.0`. Please use `from diffusers.models.attention_processor import {''.join(self.__class__.__name__.split('Cross'))} instead."
        deprecate("cross_attention", "0.18.0", deprecation_message, standard_warn=False)
        super().__init__(*args, **kwargs)


AttnProcessor = Union[
    CrossAttnProcessor,
    XFormersCrossAttnProcessor,
    SlicedAttnProcessor,
    CrossAttnAddedKVProcessor,
    SlicedAttnAddedKVProcessor,
    LoRACrossAttnProcessor,
    LoRAXFormersCrossAttnProcessor,
]
=======
        deprecation_message = f"{self.__class__.__name__} is deprecated and will be removed in `0.20.0`. Please use `from diffusers.models.attention_processor import {''.join(self.__class__.__name__.split('Cross'))} instead."
        deprecate("cross_attention", "0.20.0", deprecation_message, standard_warn=False)
        super().__init__(*args, **kwargs)
>>>>>>> c42f6ee4
<|MERGE_RESOLUTION|>--- conflicted
+++ resolved
@@ -91,9 +91,8 @@
 
 class SlicedCrossAttnAddedKVProcessor(SlicedAttnAddedKVProcessor):
     def __init__(self, *args, **kwargs):
-<<<<<<< HEAD
-        deprecation_message = f"{self.__class__.__name__} is deprecated and will be removed in `0.18.0`. Please use `from diffusers.models.attention_processor import {''.join(self.__class__.__name__.split('Cross'))} instead."
-        deprecate("cross_attention", "0.18.0", deprecation_message, standard_warn=False)
+        deprecation_message = f"{self.__class__.__name__} is deprecated and will be removed in `0.20.0`. Please use `from diffusers.models.attention_processor import {''.join(self.__class__.__name__.split('Cross'))} instead."
+        deprecate("cross_attention", "0.20.0", deprecation_message, standard_warn=False)
         super().__init__(*args, **kwargs)
 
 
@@ -105,9 +104,4 @@
     SlicedAttnAddedKVProcessor,
     LoRACrossAttnProcessor,
     LoRAXFormersCrossAttnProcessor,
-]
-=======
-        deprecation_message = f"{self.__class__.__name__} is deprecated and will be removed in `0.20.0`. Please use `from diffusers.models.attention_processor import {''.join(self.__class__.__name__.split('Cross'))} instead."
-        deprecate("cross_attention", "0.20.0", deprecation_message, standard_warn=False)
-        super().__init__(*args, **kwargs)
->>>>>>> c42f6ee4
+]