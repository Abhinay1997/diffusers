# Copyright 2023 The HuggingFace Team. All rights reserved.
# `TemporalConvLayer` Copyright 2023 Alibaba DAMO-VILAB, The ModelScope Team and The HuggingFace Team. All rights reserved.
#
# Licensed under the Apache License, Version 2.0 (the "License");
# you may not use this file except in compliance with the License.
# You may obtain a copy of the License at
#
#     http://www.apache.org/licenses/LICENSE-2.0
#
# Unless required by applicable law or agreed to in writing, software
# distributed under the License is distributed on an "AS IS" BASIS,
# WITHOUT WARRANTIES OR CONDITIONS OF ANY KIND, either express or implied.
# See the License for the specific language governing permissions and
# limitations under the License.

from functools import partial
from typing import Optional

import torch
import torch.nn as nn
import torch.nn.functional as F

from .activations import get_activation
from .attention import AdaGroupNorm
from .attention_processor import SpatialNorm


class Upsample1D(nn.Module):
    """A 1D upsampling layer with an optional convolution.

    Parameters:
        channels (`int`):
            number of channels in the inputs and outputs.
        use_conv (`bool`, default `False`):
            option to use a convolution.
        use_conv_transpose (`bool`, default `False`):
            option to use a convolution transpose.
        out_channels (`int`, optional):
            number of output channels. Defaults to `channels`.
    """

    def __init__(self, channels, use_conv=False, use_conv_transpose=False, out_channels=None, name="conv"):
        super().__init__()
        self.channels = channels
        self.out_channels = out_channels or channels
        self.use_conv = use_conv
        self.use_conv_transpose = use_conv_transpose
        self.name = name

        self.conv = None
        if use_conv_transpose:
            self.conv = nn.ConvTranspose1d(channels, self.out_channels, 4, 2, 1)
        elif use_conv:
            self.conv = nn.Conv1d(self.channels, self.out_channels, 3, padding=1)

    def forward(self, inputs):
        assert inputs.shape[1] == self.channels
        if self.use_conv_transpose:
            return self.conv(inputs)

        outputs = F.interpolate(inputs, scale_factor=2.0, mode="nearest")

        if self.use_conv:
            outputs = self.conv(outputs)

        return outputs


class Downsample1D(nn.Module):
    """A 1D downsampling layer with an optional convolution.

    Parameters:
        channels (`int`):
            number of channels in the inputs and outputs.
        use_conv (`bool`, default `False`):
            option to use a convolution.
        out_channels (`int`, optional):
            number of output channels. Defaults to `channels`.
        padding (`int`, default `1`):
            padding for the convolution.
    """

    def __init__(self, channels, use_conv=False, out_channels=None, padding=1, name="conv"):
        super().__init__()
        self.channels = channels
        self.out_channels = out_channels or channels
        self.use_conv = use_conv
        self.padding = padding
        stride = 2
        self.name = name

        if use_conv:
            self.conv = nn.Conv1d(self.channels, self.out_channels, 3, stride=stride, padding=padding)
        else:
            assert self.channels == self.out_channels
            self.conv = nn.AvgPool1d(kernel_size=stride, stride=stride)

    def forward(self, x):
        assert x.shape[1] == self.channels
        return self.conv(x)


class Upsample2D(nn.Module):
    """A 2D upsampling layer with an optional convolution.

    Parameters:
        channels (`int`):
            number of channels in the inputs and outputs.
        use_conv (`bool`, default `False`):
            option to use a convolution.
        use_conv_transpose (`bool`, default `False`):
            option to use a convolution transpose.
        out_channels (`int`, optional):
            number of output channels. Defaults to `channels`.
    """

    def __init__(self, channels, use_conv=False, use_conv_transpose=False, out_channels=None, name="conv"):
        super().__init__()
        self.channels = channels
        self.out_channels = out_channels or channels
        self.use_conv = use_conv
        self.use_conv_transpose = use_conv_transpose
        self.name = name

        conv = None
        if use_conv_transpose:
            conv = nn.ConvTranspose2d(channels, self.out_channels, 4, 2, 1)
        elif use_conv:
            conv = nn.Conv2d(self.channels, self.out_channels, 3, padding=1)

        # TODO(Suraj, Patrick) - clean up after weight dicts are correctly renamed
        if name == "conv":
            self.conv = conv
        else:
            self.Conv2d_0 = conv

    def forward(self, hidden_states, output_size=None):
        assert hidden_states.shape[1] == self.channels

        if self.use_conv_transpose:
            return self.conv(hidden_states)

        # Cast to float32 to as 'upsample_nearest2d_out_frame' op does not support bfloat16
        # TODO(Suraj): Remove this cast once the issue is fixed in PyTorch
        # https://github.com/pytorch/pytorch/issues/86679
        dtype = hidden_states.dtype
        if dtype == torch.bfloat16:
            hidden_states = hidden_states.to(torch.float32)

        # upsample_nearest_nhwc fails with large batch sizes. see https://github.com/huggingface/diffusers/issues/984
        if hidden_states.shape[0] >= 64:
            hidden_states = hidden_states.contiguous()

        # if `output_size` is passed we force the interpolation output
        # size and do not make use of `scale_factor=2`
        if output_size is None:
            hidden_states = F.interpolate(hidden_states, scale_factor=2.0, mode="nearest")
        else:
            hidden_states = F.interpolate(hidden_states, size=output_size, mode="nearest")

        # If the input is bfloat16, we cast back to bfloat16
        if dtype == torch.bfloat16:
            hidden_states = hidden_states.to(dtype)

        # TODO(Suraj, Patrick) - clean up after weight dicts are correctly renamed
        if self.use_conv:
            if self.name == "conv":
                hidden_states = self.conv(hidden_states)
            else:
                hidden_states = self.Conv2d_0(hidden_states)

        return hidden_states


class Downsample2D(nn.Module):
    """A 2D downsampling layer with an optional convolution.

    Parameters:
        channels (`int`):
            number of channels in the inputs and outputs.
        use_conv (`bool`, default `False`):
            option to use a convolution.
        out_channels (`int`, optional):
            number of output channels. Defaults to `channels`.
        padding (`int`, default `1`):
            padding for the convolution.
    """

    def __init__(self, channels, use_conv=False, out_channels=None, padding=1, name="conv"):
        super().__init__()
        self.channels = channels
        self.out_channels = out_channels or channels
        self.use_conv = use_conv
        self.padding = padding
        stride = 2
        self.name = name

        if use_conv:
            conv = nn.Conv2d(self.channels, self.out_channels, 3, stride=stride, padding=padding)
        else:
            assert self.channels == self.out_channels
            conv = nn.AvgPool2d(kernel_size=stride, stride=stride)

        # TODO(Suraj, Patrick) - clean up after weight dicts are correctly renamed
        if name == "conv":
            self.Conv2d_0 = conv
            self.conv = conv
        elif name == "Conv2d_0":
            self.conv = conv
        else:
            self.conv = conv

    def forward(self, hidden_states):
        assert hidden_states.shape[1] == self.channels
        if self.use_conv and self.padding == 0:
            pad = (0, 1, 0, 1)
            hidden_states = F.pad(hidden_states, pad, mode="constant", value=0)

        assert hidden_states.shape[1] == self.channels
        hidden_states = self.conv(hidden_states)

        return hidden_states


class FirUpsample2D(nn.Module):
    """A 2D FIR upsampling layer with an optional convolution.

    Parameters:
        channels (`int`):
            number of channels in the inputs and outputs.
        use_conv (`bool`, default `False`):
            option to use a convolution.
        out_channels (`int`, optional):
            number of output channels. Defaults to `channels`.
        fir_kernel (`tuple`, default `(1, 3, 3, 1)`):
            kernel for the FIR filter.
    """

    def __init__(self, channels=None, out_channels=None, use_conv=False, fir_kernel=(1, 3, 3, 1)):
        super().__init__()
        out_channels = out_channels if out_channels else channels
        if use_conv:
            self.Conv2d_0 = nn.Conv2d(channels, out_channels, kernel_size=3, stride=1, padding=1)
        self.use_conv = use_conv
        self.fir_kernel = fir_kernel
        self.out_channels = out_channels

    def _upsample_2d(self, hidden_states, weight=None, kernel=None, factor=2, gain=1):
        """Fused `upsample_2d()` followed by `Conv2d()`.

        Padding is performed only once at the beginning, not between the operations. The fused op is considerably more
        efficient than performing the same calculation using standard TensorFlow ops. It supports gradients of
        arbitrary order.

        Args:
            hidden_states: Input tensor of the shape `[N, C, H, W]` or `[N, H, W, C]`.
            weight: Weight tensor of the shape `[filterH, filterW, inChannels,
                outChannels]`. Grouped convolution can be performed by `inChannels = x.shape[0] // numGroups`.
            kernel: FIR filter of the shape `[firH, firW]` or `[firN]`
                (separable). The default is `[1] * factor`, which corresponds to nearest-neighbor upsampling.
            factor: Integer upsampling factor (default: 2).
            gain: Scaling factor for signal magnitude (default: 1.0).

        Returns:
            output: Tensor of the shape `[N, C, H * factor, W * factor]` or `[N, H * factor, W * factor, C]`, and same
            datatype as `hidden_states`.
        """

        assert isinstance(factor, int) and factor >= 1

        # Setup filter kernel.
        if kernel is None:
            kernel = [1] * factor

        # setup kernel
        kernel = torch.tensor(kernel, dtype=torch.float32)
        if kernel.ndim == 1:
            kernel = torch.outer(kernel, kernel)
        kernel /= torch.sum(kernel)

        kernel = kernel * (gain * (factor**2))

        if self.use_conv:
            convH = weight.shape[2]
            convW = weight.shape[3]
            inC = weight.shape[1]

            pad_value = (kernel.shape[0] - factor) - (convW - 1)

            stride = (factor, factor)
            # Determine data dimensions.
            output_shape = (
                (hidden_states.shape[2] - 1) * factor + convH,
                (hidden_states.shape[3] - 1) * factor + convW,
            )
            output_padding = (
                output_shape[0] - (hidden_states.shape[2] - 1) * stride[0] - convH,
                output_shape[1] - (hidden_states.shape[3] - 1) * stride[1] - convW,
            )
            assert output_padding[0] >= 0 and output_padding[1] >= 0
            num_groups = hidden_states.shape[1] // inC

            # Transpose weights.
            weight = torch.reshape(weight, (num_groups, -1, inC, convH, convW))
            weight = torch.flip(weight, dims=[3, 4]).permute(0, 2, 1, 3, 4)
            weight = torch.reshape(weight, (num_groups * inC, -1, convH, convW))

            inverse_conv = F.conv_transpose2d(
                hidden_states, weight, stride=stride, output_padding=output_padding, padding=0
            )

            output = upfirdn2d_native(
                inverse_conv,
                torch.tensor(kernel, device=inverse_conv.device),
                pad=((pad_value + 1) // 2 + factor - 1, pad_value // 2 + 1),
            )
        else:
            pad_value = kernel.shape[0] - factor
            output = upfirdn2d_native(
                hidden_states,
                torch.tensor(kernel, device=hidden_states.device),
                up=factor,
                pad=((pad_value + 1) // 2 + factor - 1, pad_value // 2),
            )

        return output

    def forward(self, hidden_states):
        if self.use_conv:
            height = self._upsample_2d(hidden_states, self.Conv2d_0.weight, kernel=self.fir_kernel)
            height = height + self.Conv2d_0.bias.reshape(1, -1, 1, 1)
        else:
            height = self._upsample_2d(hidden_states, kernel=self.fir_kernel, factor=2)

        return height


class FirDownsample2D(nn.Module):
    """A 2D FIR downsampling layer with an optional convolution.

    Parameters:
        channels (`int`):
            number of channels in the inputs and outputs.
        use_conv (`bool`, default `False`):
            option to use a convolution.
        out_channels (`int`, optional):
            number of output channels. Defaults to `channels`.
        fir_kernel (`tuple`, default `(1, 3, 3, 1)`):
            kernel for the FIR filter.
    """

    def __init__(self, channels=None, out_channels=None, use_conv=False, fir_kernel=(1, 3, 3, 1)):
        super().__init__()
        out_channels = out_channels if out_channels else channels
        if use_conv:
            self.Conv2d_0 = nn.Conv2d(channels, out_channels, kernel_size=3, stride=1, padding=1)
        self.fir_kernel = fir_kernel
        self.use_conv = use_conv
        self.out_channels = out_channels

    def _downsample_2d(self, hidden_states, weight=None, kernel=None, factor=2, gain=1):
        """Fused `Conv2d()` followed by `downsample_2d()`.
        Padding is performed only once at the beginning, not between the operations. The fused op is considerably more
        efficient than performing the same calculation using standard TensorFlow ops. It supports gradients of
        arbitrary order.

        Args:
            hidden_states: Input tensor of the shape `[N, C, H, W]` or `[N, H, W, C]`.
            weight:
                Weight tensor of the shape `[filterH, filterW, inChannels, outChannels]`. Grouped convolution can be
                performed by `inChannels = x.shape[0] // numGroups`.
            kernel: FIR filter of the shape `[firH, firW]` or `[firN]` (separable). The default is `[1] *
            factor`, which corresponds to average pooling.
            factor: Integer downsampling factor (default: 2).
            gain: Scaling factor for signal magnitude (default: 1.0).

        Returns:
            output: Tensor of the shape `[N, C, H // factor, W // factor]` or `[N, H // factor, W // factor, C]`, and
            same datatype as `x`.
        """

        assert isinstance(factor, int) and factor >= 1
        if kernel is None:
            kernel = [1] * factor

        # setup kernel
        kernel = torch.tensor(kernel, dtype=torch.float32)
        if kernel.ndim == 1:
            kernel = torch.outer(kernel, kernel)
        kernel /= torch.sum(kernel)

        kernel = kernel * gain

        if self.use_conv:
            _, _, convH, convW = weight.shape
            pad_value = (kernel.shape[0] - factor) + (convW - 1)
            stride_value = [factor, factor]
            upfirdn_input = upfirdn2d_native(
                hidden_states,
                torch.tensor(kernel, device=hidden_states.device),
                pad=((pad_value + 1) // 2, pad_value // 2),
            )
            output = F.conv2d(upfirdn_input, weight, stride=stride_value, padding=0)
        else:
            pad_value = kernel.shape[0] - factor
            output = upfirdn2d_native(
                hidden_states,
                torch.tensor(kernel, device=hidden_states.device),
                down=factor,
                pad=((pad_value + 1) // 2, pad_value // 2),
            )

        return output

    def forward(self, hidden_states):
        if self.use_conv:
            downsample_input = self._downsample_2d(hidden_states, weight=self.Conv2d_0.weight, kernel=self.fir_kernel)
            hidden_states = downsample_input + self.Conv2d_0.bias.reshape(1, -1, 1, 1)
        else:
            hidden_states = self._downsample_2d(hidden_states, kernel=self.fir_kernel, factor=2)

        return hidden_states


# downsample/upsample layer used in k-upscaler, might be able to use FirDownsample2D/DirUpsample2D instead
class KDownsample2D(nn.Module):
    def __init__(self, pad_mode="reflect"):
        super().__init__()
        self.pad_mode = pad_mode
        kernel_1d = torch.tensor([[1 / 8, 3 / 8, 3 / 8, 1 / 8]])
        self.pad = kernel_1d.shape[1] // 2 - 1
        self.register_buffer("kernel", kernel_1d.T @ kernel_1d, persistent=False)

    def forward(self, x):
        x = F.pad(x, (self.pad,) * 4, self.pad_mode)
        weight = x.new_zeros([x.shape[1], x.shape[1], self.kernel.shape[0], self.kernel.shape[1]])
        indices = torch.arange(x.shape[1], device=x.device)
        kernel = self.kernel.to(weight)[None, :].expand(x.shape[1], -1, -1)
        weight[indices, indices] = kernel
        return F.conv2d(x, weight, stride=2)


class KUpsample2D(nn.Module):
    def __init__(self, pad_mode="reflect"):
        super().__init__()
        self.pad_mode = pad_mode
        kernel_1d = torch.tensor([[1 / 8, 3 / 8, 3 / 8, 1 / 8]]) * 2
        self.pad = kernel_1d.shape[1] // 2 - 1
        self.register_buffer("kernel", kernel_1d.T @ kernel_1d, persistent=False)

    def forward(self, x):
        x = F.pad(x, ((self.pad + 1) // 2,) * 4, self.pad_mode)
        weight = x.new_zeros([x.shape[1], x.shape[1], self.kernel.shape[0], self.kernel.shape[1]])
        indices = torch.arange(x.shape[1], device=x.device)
        kernel = self.kernel.to(weight)[None, :].expand(x.shape[1], -1, -1)
        weight[indices, indices] = kernel
        return F.conv_transpose2d(x, weight, stride=2, padding=self.pad * 2 + 1)


class ResnetBlock2D(nn.Module):
    r"""
    A Resnet block.

    Parameters:
        in_channels (`int`): The number of channels in the input.
        out_channels (`int`, *optional*, default to be `None`):
            The number of output channels for the first conv2d layer. If None, same as `in_channels`.
        dropout (`float`, *optional*, defaults to `0.0`): The dropout probability to use.
        temb_channels (`int`, *optional*, default to `512`): the number of channels in timestep embedding.
        groups (`int`, *optional*, default to `32`): The number of groups to use for the first normalization layer.
        groups_out (`int`, *optional*, default to None):
            The number of groups to use for the second normalization layer. if set to None, same as `groups`.
        eps (`float`, *optional*, defaults to `1e-6`): The epsilon to use for the normalization.
        non_linearity (`str`, *optional*, default to `"swish"`): the activation function to use.
        time_embedding_norm (`str`, *optional*, default to `"default"` ): Time scale shift config.
            By default, apply timestep embedding conditioning with a simple shift mechanism. Choose "scale_shift" or
            "ada_group" for a stronger conditioning with scale and shift.
        kernel (`torch.FloatTensor`, optional, default to None): FIR filter, see
            [`~models.resnet.FirUpsample2D`] and [`~models.resnet.FirDownsample2D`].
        output_scale_factor (`float`, *optional*, default to be `1.0`): the scale factor to use for the output.
        use_in_shortcut (`bool`, *optional*, default to `True`):
            If `True`, add a 1x1 nn.conv2d layer for skip-connection.
        up (`bool`, *optional*, default to `False`): If `True`, add an upsample layer.
        down (`bool`, *optional*, default to `False`): If `True`, add a downsample layer.
        conv_shortcut_bias (`bool`, *optional*, default to `True`):  If `True`, adds a learnable bias to the
            `conv_shortcut` output.
        conv_2d_out_channels (`int`, *optional*, default to `None`): the number of channels in the output.
            If None, same as `out_channels`.
    """

    def __init__(
        self,
        *,
        in_channels,
        out_channels=None,
        conv_shortcut=False,
        dropout=0.0,
        temb_channels=512,
        groups=32,
        groups_out=None,
        pre_norm=True,
        eps=1e-6,
        non_linearity="swish",
        skip_time_act=False,
        time_embedding_norm="default",  # default, scale_shift, ada_group, spatial
        kernel=None,
        output_scale_factor=1.0,
        use_in_shortcut=None,
        up=False,
        down=False,
        conv_shortcut_bias: bool = True,
        conv_2d_out_channels: Optional[int] = None,
    ):
        super().__init__()
        self.pre_norm = pre_norm
        self.pre_norm = True
        self.in_channels = in_channels
        out_channels = in_channels if out_channels is None else out_channels
        self.out_channels = out_channels
        self.use_conv_shortcut = conv_shortcut
        self.up = up
        self.down = down
        self.output_scale_factor = output_scale_factor
        self.time_embedding_norm = time_embedding_norm
        self.skip_time_act = skip_time_act

        if groups_out is None:
            groups_out = groups

        if self.time_embedding_norm == "ada_group":
            self.norm1 = AdaGroupNorm(temb_channels, in_channels, groups, eps=eps)
        elif self.time_embedding_norm == "spatial":
            self.norm1 = SpatialNorm(in_channels, temb_channels)
        else:
            self.norm1 = torch.nn.GroupNorm(num_groups=groups, num_channels=in_channels, eps=eps, affine=True)

        self.conv1 = torch.nn.Conv2d(in_channels, out_channels, kernel_size=3, stride=1, padding=1)

        if temb_channels is not None:
            if self.time_embedding_norm == "default":
                self.time_emb_proj = torch.nn.Linear(temb_channels, out_channels)
            elif self.time_embedding_norm == "scale_shift":
                self.time_emb_proj = torch.nn.Linear(temb_channels, 2 * out_channels)
            elif self.time_embedding_norm == "ada_group" or self.time_embedding_norm == "spatial":
                self.time_emb_proj = None
            else:
                raise ValueError(f"unknown time_embedding_norm : {self.time_embedding_norm} ")
        else:
            self.time_emb_proj = None

        if self.time_embedding_norm == "ada_group":
            self.norm2 = AdaGroupNorm(temb_channels, out_channels, groups_out, eps=eps)
        elif self.time_embedding_norm == "spatial":
            self.norm2 = SpatialNorm(out_channels, temb_channels)
        else:
            self.norm2 = torch.nn.GroupNorm(num_groups=groups_out, num_channels=out_channels, eps=eps, affine=True)

        self.dropout = torch.nn.Dropout(dropout)
        conv_2d_out_channels = conv_2d_out_channels or out_channels
        self.conv2 = torch.nn.Conv2d(out_channels, conv_2d_out_channels, kernel_size=3, stride=1, padding=1)

        self.nonlinearity = get_activation(non_linearity)

        self.upsample = self.downsample = None
        if self.up:
            if kernel == "fir":
                fir_kernel = (1, 3, 3, 1)
                self.upsample = lambda x: upsample_2d(x, kernel=fir_kernel)
            elif kernel == "sde_vp":
                self.upsample = partial(F.interpolate, scale_factor=2.0, mode="nearest")
            else:
                self.upsample = Upsample2D(in_channels, use_conv=False)
        elif self.down:
            if kernel == "fir":
                fir_kernel = (1, 3, 3, 1)
                self.downsample = lambda x: downsample_2d(x, kernel=fir_kernel)
            elif kernel == "sde_vp":
                self.downsample = partial(F.avg_pool2d, kernel_size=2, stride=2)
            else:
                self.downsample = Downsample2D(in_channels, use_conv=False, padding=1, name="op")

        self.use_in_shortcut = self.in_channels != conv_2d_out_channels if use_in_shortcut is None else use_in_shortcut

        self.conv_shortcut = None
        if self.use_in_shortcut:
            self.conv_shortcut = torch.nn.Conv2d(
                in_channels, conv_2d_out_channels, kernel_size=1, stride=1, padding=0, bias=conv_shortcut_bias
            )

    def forward(self, input_tensor, temb):
        hidden_states = input_tensor

        if self.time_embedding_norm == "ada_group" or self.time_embedding_norm == "spatial":
            hidden_states = self.norm1(hidden_states, temb)
        else:
            hidden_states = self.norm1(hidden_states)

        hidden_states = self.nonlinearity(hidden_states)

        if self.upsample is not None:
            # upsample_nearest_nhwc fails with large batch sizes. see https://github.com/huggingface/diffusers/issues/984
            if hidden_states.shape[0] >= 64:
                input_tensor = input_tensor.contiguous()
                hidden_states = hidden_states.contiguous()
            input_tensor = self.upsample(input_tensor)
            hidden_states = self.upsample(hidden_states)
        elif self.downsample is not None:
            input_tensor = self.downsample(input_tensor)
            hidden_states = self.downsample(hidden_states)

        hidden_states = self.conv1(hidden_states)

        if self.time_emb_proj is not None:
            if not self.skip_time_act:
                temb = self.nonlinearity(temb)
            temb = self.time_emb_proj(temb)[:, :, None, None]

        if temb is not None and self.time_embedding_norm == "default":
            hidden_states = hidden_states + temb

        if self.time_embedding_norm == "ada_group" or self.time_embedding_norm == "spatial":
            hidden_states = self.norm2(hidden_states, temb)
        else:
            hidden_states = self.norm2(hidden_states)

        if temb is not None and self.time_embedding_norm == "scale_shift":
            scale, shift = torch.chunk(temb, 2, dim=1)
            hidden_states = hidden_states * (1 + scale) + shift

        hidden_states = self.nonlinearity(hidden_states)

        hidden_states = self.dropout(hidden_states)
        hidden_states = self.conv2(hidden_states)

        if self.conv_shortcut is not None:
            input_tensor = self.conv_shortcut(input_tensor)

        output_tensor = (input_tensor + hidden_states) / self.output_scale_factor

        return output_tensor


<<<<<<< HEAD
class Mish(torch.nn.Module):
    def forward(self, hidden_states):
        return hidden_states * torch.tanh(torch.nn.functional.softplus(hidden_states))


class Upsample3D(nn.Module):
    def __init__(self, channels, use_conv=False, out_channels=None, name="conv"):
        super().__init__()
        self.channels = channels
        self.out_channels = out_channels or channels
        self.use_conv = use_conv
        self.name = name

        conv = nn.Conv2d(self.channels, self.out_channels, 3, padding=1)

        # TODO(Suraj, Patrick) - clean up after weight dicts are correctly renamed
        if name == "conv":
            self.conv = conv
        else:
            self.Conv2d_0 = conv

    def forward(self, hidden_states, output_size=None):
        assert hidden_states.shape[1] == self.channels

        # Cast to float32 to as 'upsample_nearest2d_out_frame' op does not support bfloat16
        dtype = hidden_states.dtype
        if dtype == torch.bfloat16:
            hidden_states = hidden_states.to(torch.float32)

        # upsample_nearest_nhwc fails with large batch sizes. see https://github.com/huggingface/diffusers/issues/984
        if hidden_states.shape[0] >= 64:
            hidden_states = hidden_states.contiguous()

        # if `output_size` is passed we force the interpolation output
        # size and do not make use of `scale_factor=2`
        if output_size is None:
            hidden_states = F.interpolate(hidden_states, scale_factor=[1.0, 2.0, 2.0], mode="nearest")
        else:
            hidden_states = F.interpolate(hidden_states, size=output_size, mode="nearest")

        # If the input is bfloat16, we cast back to bfloat16
        if dtype == torch.bfloat16:
            hidden_states = hidden_states.to(dtype)

        if self.use_conv:
            # Inflate
            video_length = hidden_states.shape[2]
            # b c f h w -> (b f) c h w
            hidden_states = hidden_states.movedim((0, 1, 2, 3, 4), (0, 2, 1, 3, 4))
            hidden_states = hidden_states.flatten(0, 1)

            if self.name == "conv":
                hidden_states = self.conv(hidden_states)
            else:
                hidden_states = self.Conv2d_0(hidden_states)
            # Deflate
            # (b f) c h w -> b c f h w (f=video_length)
            hidden_states = hidden_states.reshape([-1, video_length, *hidden_states.shape[1:]])
            hidden_states = hidden_states.movedim((0, 1, 2, 3, 4), (0, 2, 1, 3, 4))

        return hidden_states


class Downsample3D(nn.Module):
    def __init__(self, channels, use_conv=False, out_channels=None, padding=1, name="conv"):
        super().__init__()
        self.channels = channels
        self.out_channels = out_channels or channels
        self.use_conv = use_conv
        self.padding = padding
        stride = 2
        self.name = name

        conv = nn.Conv2d(self.channels, self.out_channels, 3, stride=stride, padding=padding)

        # TODO(Suraj, Patrick) - clean up after weight dicts are correctly renamed
        if name == "conv":
            self.Conv2d_0 = conv
            self.conv = conv
        elif name == "Conv2d_0":
            self.conv = conv
        else:
            self.conv = conv

    def forward(self, hidden_states):
        assert hidden_states.shape[1] == self.channels
        if self.use_conv and self.padding == 0:
            raise NotImplementedError

        assert hidden_states.shape[1] == self.channels

        video_length = hidden_states.shape[2]
        # b c f h w -> (b f) c h w
        hidden_states = hidden_states.movedim((0, 1, 2, 3, 4), (0, 2, 1, 3, 4))
        hidden_states = hidden_states.flatten(0, 1)
        # Conv
        hidden_states = self.conv(hidden_states)
        # (b f) c h w -> b c f h w (f=video_length)
        hidden_states = hidden_states.reshape([-1, video_length, *hidden_states.shape[1:]])
        hidden_states = hidden_states.movedim((0, 1, 2, 3, 4), (0, 2, 1, 3, 4))

        return hidden_states


class ResnetBlock3D(nn.Module):
    def __init__(
        self,
        *,
        in_channels,
        out_channels=None,
        conv_shortcut=False,
        dropout=0.0,
        temb_channels=512,
        groups=32,
        groups_out=None,
        pre_norm=True,
        eps=1e-6,
        non_linearity="swish",
        time_embedding_norm="default",
        output_scale_factor=1.0,
        use_in_shortcut=None,
    ):
        super().__init__()
        self.pre_norm = pre_norm
        self.pre_norm = True
        self.in_channels = in_channels
        out_channels = in_channels if out_channels is None else out_channels
        self.out_channels = out_channels
        self.use_conv_shortcut = conv_shortcut
        self.time_embedding_norm = time_embedding_norm
        self.output_scale_factor = output_scale_factor

        if groups_out is None:
            groups_out = groups

        self.norm1 = torch.nn.GroupNorm(num_groups=groups, num_channels=in_channels, eps=eps, affine=True)

        self.conv1 = nn.Conv2d(in_channels, out_channels, kernel_size=3, stride=1, padding=1)

        if temb_channels is not None:
            if self.time_embedding_norm == "default":
                time_emb_proj_out_channels = out_channels
            elif self.time_embedding_norm == "scale_shift":
                time_emb_proj_out_channels = out_channels * 2
            else:
                raise ValueError(f"unknown time_embedding_norm : {self.time_embedding_norm} ")

            self.time_emb_proj = torch.nn.Linear(temb_channels, time_emb_proj_out_channels)
        else:
            self.time_emb_proj = None

        self.norm2 = torch.nn.GroupNorm(num_groups=groups_out, num_channels=out_channels, eps=eps, affine=True)
        self.dropout = torch.nn.Dropout(dropout)
        self.conv2 = nn.Conv2d(out_channels, out_channels, kernel_size=3, stride=1, padding=1)

        if non_linearity == "swish":
            self.nonlinearity = lambda x: F.silu(x)
        elif non_linearity == "mish":
            self.nonlinearity = Mish()
        elif non_linearity == "silu":
            self.nonlinearity = nn.SiLU()

        self.use_in_shortcut = self.in_channels != self.out_channels if use_in_shortcut is None else use_in_shortcut

        self.conv_shortcut = None
        if self.use_in_shortcut:
            self.conv_shortcut = nn.Conv2d(in_channels, out_channels, kernel_size=1, stride=1, padding=0)

    def forward(self, input_tensor, temb):
        hidden_states = input_tensor

        hidden_states = self.norm1(hidden_states)
        hidden_states = self.nonlinearity(hidden_states)

        video_length = hidden_states.shape[2]
        # b c f h w -> (b f) c h w
        hidden_states = hidden_states.movedim((0, 1, 2, 3, 4), (0, 2, 1, 3, 4))
        hidden_states = hidden_states.flatten(0, 1)
        hidden_states = self.conv1(hidden_states)
        # (b f) c h w -> b c f h w (f=video_length
        hidden_states = hidden_states.reshape([-1, video_length, *hidden_states.shape[1:]])
        hidden_states = hidden_states.movedim((0, 1, 2, 3, 4), (0, 2, 1, 3, 4))

        if temb is not None:
            temb = self.time_emb_proj(self.nonlinearity(temb))[:, :, None, None, None]

        if temb is not None and self.time_embedding_norm == "default":
            hidden_states = hidden_states + temb

        hidden_states = self.norm2(hidden_states)

        if temb is not None and self.time_embedding_norm == "scale_shift":
            scale, shift = torch.chunk(temb, 2, dim=1)
            hidden_states = hidden_states * (1 + scale) + shift

        hidden_states = self.nonlinearity(hidden_states)

        hidden_states = self.dropout(hidden_states)

        video_length = hidden_states.shape[2]
        # b c f h w -> (b f) c h w
        hidden_states = hidden_states.movedim((0, 1, 2, 3, 4), (0, 2, 1, 3, 4))
        hidden_states = hidden_states.flatten(0, 1)
        hidden_states = self.conv2(hidden_states)
        # (b f) c h w -> b c f h w (f=video_length)
        hidden_states = hidden_states.reshape([-1, video_length, *hidden_states.shape[1:]])
        hidden_states = hidden_states.movedim((0, 1, 2, 3, 4), (0, 2, 1, 3, 4))

        if self.conv_shortcut is not None:
            video_length = input_tensor.shape[2]
            # x = rearrange(x, "b c f h w -> (b f) c h w")
            input_tensor = input_tensor.movedim((0, 1, 2, 3, 4), (0, 2, 1, 3, 4))
            input_tensor = input_tensor.flatten(0, 1)
            input_tensor = self.conv_shortcut(input_tensor)
            # x = rearrange(x, "(b f) c h w -> b c f h w", f=video_length)
            input_tensor = input_tensor.reshape([-1, video_length, *input_tensor.shape[1:]])
            input_tensor = input_tensor.movedim((0, 1, 2, 3, 4), (0, 2, 1, 3, 4))

        output_tensor = (input_tensor + hidden_states) / self.output_scale_factor

        return output_tensor


=======
>>>>>>> cd9d0913
# unet_rl.py
def rearrange_dims(tensor):
    if len(tensor.shape) == 2:
        return tensor[:, :, None]
    if len(tensor.shape) == 3:
        return tensor[:, :, None, :]
    elif len(tensor.shape) == 4:
        return tensor[:, :, 0, :]
    else:
        raise ValueError(f"`len(tensor)`: {len(tensor)} has to be 2, 3 or 4.")


class Conv1dBlock(nn.Module):
    """
    Conv1d --> GroupNorm --> Mish
    """

    def __init__(self, inp_channels, out_channels, kernel_size, n_groups=8):
        super().__init__()

        self.conv1d = nn.Conv1d(inp_channels, out_channels, kernel_size, padding=kernel_size // 2)
        self.group_norm = nn.GroupNorm(n_groups, out_channels)
        self.mish = nn.Mish()

    def forward(self, x):
        x = self.conv1d(x)
        x = rearrange_dims(x)
        x = self.group_norm(x)
        x = rearrange_dims(x)
        x = self.mish(x)
        return x


# unet_rl.py
class ResidualTemporalBlock1D(nn.Module):
    def __init__(self, inp_channels, out_channels, embed_dim, kernel_size=5):
        super().__init__()
        self.conv_in = Conv1dBlock(inp_channels, out_channels, kernel_size)
        self.conv_out = Conv1dBlock(out_channels, out_channels, kernel_size)

        self.time_emb_act = nn.Mish()
        self.time_emb = nn.Linear(embed_dim, out_channels)

        self.residual_conv = (
            nn.Conv1d(inp_channels, out_channels, 1) if inp_channels != out_channels else nn.Identity()
        )

    def forward(self, x, t):
        """
        Args:
            x : [ batch_size x inp_channels x horizon ]
            t : [ batch_size x embed_dim ]

        returns:
            out : [ batch_size x out_channels x horizon ]
        """
        t = self.time_emb_act(t)
        t = self.time_emb(t)
        out = self.conv_in(x) + rearrange_dims(t)
        out = self.conv_out(out)
        return out + self.residual_conv(x)


def upsample_2d(hidden_states, kernel=None, factor=2, gain=1):
    r"""Upsample2D a batch of 2D images with the given filter.
    Accepts a batch of 2D images of the shape `[N, C, H, W]` or `[N, H, W, C]` and upsamples each image with the given
    filter. The filter is normalized so that if the input pixels are constant, they will be scaled by the specified
    `gain`. Pixels outside the image are assumed to be zero, and the filter is padded with zeros so that its shape is
    a: multiple of the upsampling factor.

    Args:
        hidden_states: Input tensor of the shape `[N, C, H, W]` or `[N, H, W, C]`.
        kernel: FIR filter of the shape `[firH, firW]` or `[firN]`
          (separable). The default is `[1] * factor`, which corresponds to nearest-neighbor upsampling.
        factor: Integer upsampling factor (default: 2).
        gain: Scaling factor for signal magnitude (default: 1.0).

    Returns:
        output: Tensor of the shape `[N, C, H * factor, W * factor]`
    """
    assert isinstance(factor, int) and factor >= 1
    if kernel is None:
        kernel = [1] * factor

    kernel = torch.tensor(kernel, dtype=torch.float32)
    if kernel.ndim == 1:
        kernel = torch.outer(kernel, kernel)
    kernel /= torch.sum(kernel)

    kernel = kernel * (gain * (factor**2))
    pad_value = kernel.shape[0] - factor
    output = upfirdn2d_native(
        hidden_states,
        kernel.to(device=hidden_states.device),
        up=factor,
        pad=((pad_value + 1) // 2 + factor - 1, pad_value // 2),
    )
    return output


def downsample_2d(hidden_states, kernel=None, factor=2, gain=1):
    r"""Downsample2D a batch of 2D images with the given filter.
    Accepts a batch of 2D images of the shape `[N, C, H, W]` or `[N, H, W, C]` and downsamples each image with the
    given filter. The filter is normalized so that if the input pixels are constant, they will be scaled by the
    specified `gain`. Pixels outside the image are assumed to be zero, and the filter is padded with zeros so that its
    shape is a multiple of the downsampling factor.

    Args:
        hidden_states: Input tensor of the shape `[N, C, H, W]` or `[N, H, W, C]`.
        kernel: FIR filter of the shape `[firH, firW]` or `[firN]`
          (separable). The default is `[1] * factor`, which corresponds to average pooling.
        factor: Integer downsampling factor (default: 2).
        gain: Scaling factor for signal magnitude (default: 1.0).

    Returns:
        output: Tensor of the shape `[N, C, H // factor, W // factor]`
    """

    assert isinstance(factor, int) and factor >= 1
    if kernel is None:
        kernel = [1] * factor

    kernel = torch.tensor(kernel, dtype=torch.float32)
    if kernel.ndim == 1:
        kernel = torch.outer(kernel, kernel)
    kernel /= torch.sum(kernel)

    kernel = kernel * gain
    pad_value = kernel.shape[0] - factor
    output = upfirdn2d_native(
        hidden_states, kernel.to(device=hidden_states.device), down=factor, pad=((pad_value + 1) // 2, pad_value // 2)
    )
    return output


def upfirdn2d_native(tensor, kernel, up=1, down=1, pad=(0, 0)):
    up_x = up_y = up
    down_x = down_y = down
    pad_x0 = pad_y0 = pad[0]
    pad_x1 = pad_y1 = pad[1]

    _, channel, in_h, in_w = tensor.shape
    tensor = tensor.reshape(-1, in_h, in_w, 1)

    _, in_h, in_w, minor = tensor.shape
    kernel_h, kernel_w = kernel.shape

    out = tensor.view(-1, in_h, 1, in_w, 1, minor)
    out = F.pad(out, [0, 0, 0, up_x - 1, 0, 0, 0, up_y - 1])
    out = out.view(-1, in_h * up_y, in_w * up_x, minor)

    out = F.pad(out, [0, 0, max(pad_x0, 0), max(pad_x1, 0), max(pad_y0, 0), max(pad_y1, 0)])
    out = out.to(tensor.device)  # Move back to mps if necessary
    out = out[
        :,
        max(-pad_y0, 0) : out.shape[1] - max(-pad_y1, 0),
        max(-pad_x0, 0) : out.shape[2] - max(-pad_x1, 0),
        :,
    ]

    out = out.permute(0, 3, 1, 2)
    out = out.reshape([-1, 1, in_h * up_y + pad_y0 + pad_y1, in_w * up_x + pad_x0 + pad_x1])
    w = torch.flip(kernel, [0, 1]).view(1, 1, kernel_h, kernel_w)
    out = F.conv2d(out, w)
    out = out.reshape(
        -1,
        minor,
        in_h * up_y + pad_y0 + pad_y1 - kernel_h + 1,
        in_w * up_x + pad_x0 + pad_x1 - kernel_w + 1,
    )
    out = out.permute(0, 2, 3, 1)
    out = out[:, ::down_y, ::down_x, :]

    out_h = (in_h * up_y + pad_y0 + pad_y1 - kernel_h) // down_y + 1
    out_w = (in_w * up_x + pad_x0 + pad_x1 - kernel_w) // down_x + 1

    return out.view(-1, channel, out_h, out_w)


class TemporalConvLayer(nn.Module):
    """
    Temporal convolutional layer that can be used for video (sequence of images) input Code mostly copied from:
    https://github.com/modelscope/modelscope/blob/1509fdb973e5871f37148a4b5e5964cafd43e64d/modelscope/models/multi_modal/video_synthesis/unet_sd.py#L1016
    """

    def __init__(self, in_dim, out_dim=None, dropout=0.0):
        super().__init__()
        out_dim = out_dim or in_dim
        self.in_dim = in_dim
        self.out_dim = out_dim

        # conv layers
        self.conv1 = nn.Sequential(
            nn.GroupNorm(32, in_dim), nn.SiLU(), nn.Conv3d(in_dim, out_dim, (3, 1, 1), padding=(1, 0, 0))
        )
        self.conv2 = nn.Sequential(
            nn.GroupNorm(32, out_dim),
            nn.SiLU(),
            nn.Dropout(dropout),
            nn.Conv3d(out_dim, in_dim, (3, 1, 1), padding=(1, 0, 0)),
        )
        self.conv3 = nn.Sequential(
            nn.GroupNorm(32, out_dim),
            nn.SiLU(),
            nn.Dropout(dropout),
            nn.Conv3d(out_dim, in_dim, (3, 1, 1), padding=(1, 0, 0)),
        )
        self.conv4 = nn.Sequential(
            nn.GroupNorm(32, out_dim),
            nn.SiLU(),
            nn.Dropout(dropout),
            nn.Conv3d(out_dim, in_dim, (3, 1, 1), padding=(1, 0, 0)),
        )

        # zero out the last layer params,so the conv block is identity
        nn.init.zeros_(self.conv4[-1].weight)
        nn.init.zeros_(self.conv4[-1].bias)

    def forward(self, hidden_states, num_frames=1):
        hidden_states = (
            hidden_states[None, :].reshape((-1, num_frames) + hidden_states.shape[1:]).permute(0, 2, 1, 3, 4)
        )

        identity = hidden_states
        hidden_states = self.conv1(hidden_states)
        hidden_states = self.conv2(hidden_states)
        hidden_states = self.conv3(hidden_states)
        hidden_states = self.conv4(hidden_states)

        hidden_states = identity + hidden_states

        hidden_states = hidden_states.permute(0, 2, 1, 3, 4).reshape(
            (hidden_states.shape[0] * hidden_states.shape[2], -1) + hidden_states.shape[3:]
        )
        return hidden_states<|MERGE_RESOLUTION|>--- conflicted
+++ resolved
@@ -640,7 +640,6 @@
         return output_tensor
 
 
-<<<<<<< HEAD
 class Mish(torch.nn.Module):
     def forward(self, hidden_states):
         return hidden_states * torch.tanh(torch.nn.functional.softplus(hidden_states))
@@ -864,8 +863,6 @@
         return output_tensor
 
 
-=======
->>>>>>> cd9d0913
 # unet_rl.py
 def rearrange_dims(tensor):
     if len(tensor.shape) == 2:
