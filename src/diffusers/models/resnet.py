# Copyright 2023 The HuggingFace Team. All rights reserved.
# `TemporalConvLayer` Copyright 2023 Alibaba DAMO-VILAB, The ModelScope Team and The HuggingFace Team. All rights reserved.
#
# Licensed under the Apache License, Version 2.0 (the "License");
# you may not use this file except in compliance with the License.
# You may obtain a copy of the License at
#
#     http://www.apache.org/licenses/LICENSE-2.0
#
# Unless required by applicable law or agreed to in writing, software
# distributed under the License is distributed on an "AS IS" BASIS,
# WITHOUT WARRANTIES OR CONDITIONS OF ANY KIND, either express or implied.
# See the License for the specific language governing permissions and
# limitations under the License.

from functools import partial
from typing import Optional, Tuple, Union

import torch
import torch.nn as nn
import torch.nn.functional as F

from ..utils import USE_PEFT_BACKEND
from .activations import get_activation
from .attention import AdaGroupNorm
from .attention_processor import SpatialNorm
from .lora import LoRACompatibleConv, LoRACompatibleLinear


class Upsample1D(nn.Module):
    """A 1D upsampling layer with an optional convolution.

    Parameters:
        channels (`int`):
            number of channels in the inputs and outputs.
        use_conv (`bool`, default `False`):
            option to use a convolution.
        use_conv_transpose (`bool`, default `False`):
            option to use a convolution transpose.
        out_channels (`int`, optional):
            number of output channels. Defaults to `channels`.
        name (`str`, default `conv`):
            name of the upsampling 1D layer.
    """

    def __init__(
        self,
        channels: int,
        use_conv: bool = False,
        use_conv_transpose: bool = False,
        out_channels: Optional[int] = None,
        name: str = "conv",
    ):
        super().__init__()
        self.channels = channels
        self.out_channels = out_channels or channels
        self.use_conv = use_conv
        self.use_conv_transpose = use_conv_transpose
        self.name = name

        self.conv = None
        if use_conv_transpose:
            self.conv = nn.ConvTranspose1d(channels, self.out_channels, 4, 2, 1)
        elif use_conv:
            self.conv = nn.Conv1d(self.channels, self.out_channels, 3, padding=1)

    def forward(self, inputs: torch.Tensor) -> torch.Tensor:
        assert inputs.shape[1] == self.channels
        if self.use_conv_transpose:
            return self.conv(inputs)

        outputs = F.interpolate(inputs, scale_factor=2.0, mode="nearest")

        if self.use_conv:
            outputs = self.conv(outputs)

        return outputs


class Downsample1D(nn.Module):
    """A 1D downsampling layer with an optional convolution.

    Parameters:
        channels (`int`):
            number of channels in the inputs and outputs.
        use_conv (`bool`, default `False`):
            option to use a convolution.
        out_channels (`int`, optional):
            number of output channels. Defaults to `channels`.
        padding (`int`, default `1`):
            padding for the convolution.
        name (`str`, default `conv`):
            name of the downsampling 1D layer.
    """

    def __init__(
        self,
        channels: int,
        use_conv: bool = False,
        out_channels: Optional[int] = None,
        padding: int = 1,
        name: str = "conv",
    ):
        super().__init__()
        self.channels = channels
        self.out_channels = out_channels or channels
        self.use_conv = use_conv
        self.padding = padding
        stride = 2
        self.name = name

        if use_conv:
            self.conv = nn.Conv1d(self.channels, self.out_channels, 3, stride=stride, padding=padding)
        else:
            assert self.channels == self.out_channels
            self.conv = nn.AvgPool1d(kernel_size=stride, stride=stride)

    def forward(self, inputs: torch.Tensor) -> torch.Tensor:
        assert inputs.shape[1] == self.channels
        return self.conv(inputs)


class Upsample2D(nn.Module):
    """A 2D upsampling layer with an optional convolution.

    Parameters:
        channels (`int`):
            number of channels in the inputs and outputs.
        use_conv (`bool`, default `False`):
            option to use a convolution.
        use_conv_transpose (`bool`, default `False`):
            option to use a convolution transpose.
        out_channels (`int`, optional):
            number of output channels. Defaults to `channels`.
        name (`str`, default `conv`):
            name of the upsampling 2D layer.
    """

    def __init__(
        self,
        channels: int,
        use_conv: bool = False,
        use_conv_transpose: bool = False,
        out_channels: Optional[int] = None,
        name: str = "conv",
    ):
        super().__init__()
        self.channels = channels
        self.out_channels = out_channels or channels
        self.use_conv = use_conv
        self.use_conv_transpose = use_conv_transpose
        self.name = name
        conv_cls = nn.Conv2d if USE_PEFT_BACKEND else LoRACompatibleConv

        conv = None
        if use_conv_transpose:
            conv = nn.ConvTranspose2d(channels, self.out_channels, 4, 2, 1)
        elif use_conv:
            conv = conv_cls(self.channels, self.out_channels, 3, padding=1)

        # TODO(Suraj, Patrick) - clean up after weight dicts are correctly renamed
        if name == "conv":
            self.conv = conv
        else:
            self.Conv2d_0 = conv

    def forward(self, hidden_states: torch.Tensor, output_size: Optional[int] = None, scale: float = 1.0):
        assert hidden_states.shape[1] == self.channels

        if self.use_conv_transpose:
            return self.conv(hidden_states)

        # Cast to float32 to as 'upsample_nearest2d_out_frame' op does not support bfloat16
        # TODO(Suraj): Remove this cast once the issue is fixed in PyTorch
        # https://github.com/pytorch/pytorch/issues/86679
        dtype = hidden_states.dtype
        if dtype == torch.bfloat16:
            hidden_states = hidden_states.to(torch.float32)

        # upsample_nearest_nhwc fails with large batch sizes. see https://github.com/huggingface/diffusers/issues/984
        if hidden_states.shape[0] >= 64:
            hidden_states = hidden_states.contiguous()

        # if `output_size` is passed we force the interpolation output
        # size and do not make use of `scale_factor=2`
        if output_size is None:
            hidden_states = F.interpolate(hidden_states, scale_factor=2.0, mode="nearest")
        else:
            hidden_states = F.interpolate(hidden_states, size=output_size, mode="nearest")

        # If the input is bfloat16, we cast back to bfloat16
        if dtype == torch.bfloat16:
            hidden_states = hidden_states.to(dtype)

        # TODO(Suraj, Patrick) - clean up after weight dicts are correctly renamed
        if self.use_conv:
            if self.name == "conv":
                if isinstance(self.conv, LoRACompatibleConv) and not USE_PEFT_BACKEND:
                    hidden_states = self.conv(hidden_states, scale)
                else:
                    hidden_states = self.conv(hidden_states)
            else:
                if isinstance(self.Conv2d_0, LoRACompatibleConv) and not USE_PEFT_BACKEND:
                    hidden_states = self.Conv2d_0(hidden_states, scale)
                else:
                    hidden_states = self.Conv2d_0(hidden_states)

        return hidden_states


class Downsample2D(nn.Module):
    """A 2D downsampling layer with an optional convolution.

    Parameters:
        channels (`int`):
            number of channels in the inputs and outputs.
        use_conv (`bool`, default `False`):
            option to use a convolution.
        out_channels (`int`, optional):
            number of output channels. Defaults to `channels`.
        padding (`int`, default `1`):
            padding for the convolution.
        name (`str`, default `conv`):
            name of the downsampling 2D layer.
    """

    def __init__(
        self,
        channels: int,
        use_conv: bool = False,
        out_channels: Optional[int] = None,
        padding: int = 1,
        name: str = "conv",
    ):
        super().__init__()
        self.channels = channels
        self.out_channels = out_channels or channels
        self.use_conv = use_conv
        self.padding = padding
        stride = 2
        self.name = name
        conv_cls = nn.Conv2d if USE_PEFT_BACKEND else LoRACompatibleConv

        if use_conv:
            conv = conv_cls(self.channels, self.out_channels, 3, stride=stride, padding=padding)
        else:
            assert self.channels == self.out_channels
            conv = nn.AvgPool2d(kernel_size=stride, stride=stride)

        # TODO(Suraj, Patrick) - clean up after weight dicts are correctly renamed
        if name == "conv":
            self.Conv2d_0 = conv
            self.conv = conv
        elif name == "Conv2d_0":
            self.conv = conv
        else:
            self.conv = conv

    def forward(self, hidden_states, scale: float = 1.0):
        assert hidden_states.shape[1] == self.channels

        if self.use_conv and self.padding == 0:
            pad = (0, 1, 0, 1)
            hidden_states = F.pad(hidden_states, pad, mode="constant", value=0)

        assert hidden_states.shape[1] == self.channels

        if not USE_PEFT_BACKEND:
            if isinstance(self.conv, LoRACompatibleConv):
                hidden_states = self.conv(hidden_states, scale)
            else:
                hidden_states = self.conv(hidden_states)
        else:
            hidden_states = self.conv(hidden_states)

        return hidden_states


class FirUpsample2D(nn.Module):
    """A 2D FIR upsampling layer with an optional convolution.

    Parameters:
        channels (`int`):
            number of channels in the inputs and outputs.
        use_conv (`bool`, default `False`):
            option to use a convolution.
        out_channels (`int`, optional):
            number of output channels. Defaults to `channels`.
        fir_kernel (`tuple`, default `(1, 3, 3, 1)`):
            kernel for the FIR filter.
    """

    def __init__(
        self,
        channels: int = None,
        out_channels: Optional[int] = None,
        use_conv: bool = False,
        fir_kernel: Tuple[int, int, int, int] = (1, 3, 3, 1),
    ):
        super().__init__()
        out_channels = out_channels if out_channels else channels
        if use_conv:
            self.Conv2d_0 = nn.Conv2d(channels, out_channels, kernel_size=3, stride=1, padding=1)
        self.use_conv = use_conv
        self.fir_kernel = fir_kernel
        self.out_channels = out_channels

    def _upsample_2d(
        self,
        hidden_states: torch.Tensor,
        weight: Optional[torch.Tensor] = None,
        kernel: Optional[torch.FloatTensor] = None,
        factor: int = 2,
        gain: float = 1,
    ) -> torch.Tensor:
        """Fused `upsample_2d()` followed by `Conv2d()`.

        Padding is performed only once at the beginning, not between the operations. The fused op is considerably more
        efficient than performing the same calculation using standard TensorFlow ops. It supports gradients of
        arbitrary order.

        Args:
            hidden_states: Input tensor of the shape `[N, C, H, W]` or `[N, H, W, C]`.
            weight: Weight tensor of the shape `[filterH, filterW, inChannels,
                outChannels]`. Grouped convolution can be performed by `inChannels = x.shape[0] // numGroups`.
            kernel: FIR filter of the shape `[firH, firW]` or `[firN]`
                (separable). The default is `[1] * factor`, which corresponds to nearest-neighbor upsampling.
            factor: Integer upsampling factor (default: 2).
            gain: Scaling factor for signal magnitude (default: 1.0).

        Returns:
            output: Tensor of the shape `[N, C, H * factor, W * factor]` or `[N, H * factor, W * factor, C]`, and same
            datatype as `hidden_states`.
        """

        assert isinstance(factor, int) and factor >= 1

        # Setup filter kernel.
        if kernel is None:
            kernel = [1] * factor

        # setup kernel
        kernel = torch.tensor(kernel, dtype=torch.float32)
        if kernel.ndim == 1:
            kernel = torch.outer(kernel, kernel)
        kernel /= torch.sum(kernel)

        kernel = kernel * (gain * (factor**2))

        if self.use_conv:
            convH = weight.shape[2]
            convW = weight.shape[3]
            inC = weight.shape[1]

            pad_value = (kernel.shape[0] - factor) - (convW - 1)

            stride = (factor, factor)
            # Determine data dimensions.
            output_shape = (
                (hidden_states.shape[2] - 1) * factor + convH,
                (hidden_states.shape[3] - 1) * factor + convW,
            )
            output_padding = (
                output_shape[0] - (hidden_states.shape[2] - 1) * stride[0] - convH,
                output_shape[1] - (hidden_states.shape[3] - 1) * stride[1] - convW,
            )
            assert output_padding[0] >= 0 and output_padding[1] >= 0
            num_groups = hidden_states.shape[1] // inC

            # Transpose weights.
            weight = torch.reshape(weight, (num_groups, -1, inC, convH, convW))
            weight = torch.flip(weight, dims=[3, 4]).permute(0, 2, 1, 3, 4)
            weight = torch.reshape(weight, (num_groups * inC, -1, convH, convW))

            inverse_conv = F.conv_transpose2d(
                hidden_states, weight, stride=stride, output_padding=output_padding, padding=0
            )

            output = upfirdn2d_native(
                inverse_conv,
                torch.tensor(kernel, device=inverse_conv.device),
                pad=((pad_value + 1) // 2 + factor - 1, pad_value // 2 + 1),
            )
        else:
            pad_value = kernel.shape[0] - factor
            output = upfirdn2d_native(
                hidden_states,
                torch.tensor(kernel, device=hidden_states.device),
                up=factor,
                pad=((pad_value + 1) // 2 + factor - 1, pad_value // 2),
            )

        return output

    def forward(self, hidden_states: torch.Tensor) -> torch.Tensor:
        if self.use_conv:
            height = self._upsample_2d(hidden_states, self.Conv2d_0.weight, kernel=self.fir_kernel)
            height = height + self.Conv2d_0.bias.reshape(1, -1, 1, 1)
        else:
            height = self._upsample_2d(hidden_states, kernel=self.fir_kernel, factor=2)

        return height


class FirDownsample2D(nn.Module):
    """A 2D FIR downsampling layer with an optional convolution.

    Parameters:
        channels (`int`):
            number of channels in the inputs and outputs.
        use_conv (`bool`, default `False`):
            option to use a convolution.
        out_channels (`int`, optional):
            number of output channels. Defaults to `channels`.
        fir_kernel (`tuple`, default `(1, 3, 3, 1)`):
            kernel for the FIR filter.
    """

    def __init__(
        self,
        channels: int = None,
        out_channels: Optional[int] = None,
        use_conv: bool = False,
        fir_kernel: Tuple[int, int, int, int] = (1, 3, 3, 1),
    ):
        super().__init__()
        out_channels = out_channels if out_channels else channels
        if use_conv:
            self.Conv2d_0 = nn.Conv2d(channels, out_channels, kernel_size=3, stride=1, padding=1)
        self.fir_kernel = fir_kernel
        self.use_conv = use_conv
        self.out_channels = out_channels

    def _downsample_2d(
        self,
        hidden_states: torch.Tensor,
        weight: Optional[torch.Tensor] = None,
        kernel: Optional[torch.FloatTensor] = None,
        factor: int = 2,
        gain: float = 1,
    ) -> torch.Tensor:
        """Fused `Conv2d()` followed by `downsample_2d()`.
        Padding is performed only once at the beginning, not between the operations. The fused op is considerably more
        efficient than performing the same calculation using standard TensorFlow ops. It supports gradients of
        arbitrary order.

        Args:
            hidden_states: Input tensor of the shape `[N, C, H, W]` or `[N, H, W, C]`.
            weight:
                Weight tensor of the shape `[filterH, filterW, inChannels, outChannels]`. Grouped convolution can be
                performed by `inChannels = x.shape[0] // numGroups`.
            kernel: FIR filter of the shape `[firH, firW]` or `[firN]` (separable). The default is `[1] *
            factor`, which corresponds to average pooling.
            factor: Integer downsampling factor (default: 2).
            gain: Scaling factor for signal magnitude (default: 1.0).

        Returns:
            output: Tensor of the shape `[N, C, H // factor, W // factor]` or `[N, H // factor, W // factor, C]`, and
            same datatype as `x`.
        """

        assert isinstance(factor, int) and factor >= 1
        if kernel is None:
            kernel = [1] * factor

        # setup kernel
        kernel = torch.tensor(kernel, dtype=torch.float32)
        if kernel.ndim == 1:
            kernel = torch.outer(kernel, kernel)
        kernel /= torch.sum(kernel)

        kernel = kernel * gain

        if self.use_conv:
            _, _, convH, convW = weight.shape
            pad_value = (kernel.shape[0] - factor) + (convW - 1)
            stride_value = [factor, factor]
            upfirdn_input = upfirdn2d_native(
                hidden_states,
                torch.tensor(kernel, device=hidden_states.device),
                pad=((pad_value + 1) // 2, pad_value // 2),
            )
            output = F.conv2d(upfirdn_input, weight, stride=stride_value, padding=0)
        else:
            pad_value = kernel.shape[0] - factor
            output = upfirdn2d_native(
                hidden_states,
                torch.tensor(kernel, device=hidden_states.device),
                down=factor,
                pad=((pad_value + 1) // 2, pad_value // 2),
            )

        return output

    def forward(self, hidden_states: torch.Tensor) -> torch.Tensor:
        if self.use_conv:
            downsample_input = self._downsample_2d(hidden_states, weight=self.Conv2d_0.weight, kernel=self.fir_kernel)
            hidden_states = downsample_input + self.Conv2d_0.bias.reshape(1, -1, 1, 1)
        else:
            hidden_states = self._downsample_2d(hidden_states, kernel=self.fir_kernel, factor=2)

        return hidden_states


# downsample/upsample layer used in k-upscaler, might be able to use FirDownsample2D/DirUpsample2D instead
class KDownsample2D(nn.Module):
    r"""A 2D K-downsampling layer.

    Parameters:
        pad_mode (`str`, *optional*, default to `"reflect"`): the padding mode to use.
    """

    def __init__(self, pad_mode: str = "reflect"):
        super().__init__()
        self.pad_mode = pad_mode
        kernel_1d = torch.tensor([[1 / 8, 3 / 8, 3 / 8, 1 / 8]])
        self.pad = kernel_1d.shape[1] // 2 - 1
        self.register_buffer("kernel", kernel_1d.T @ kernel_1d, persistent=False)

    def forward(self, inputs: torch.Tensor) -> torch.Tensor:
        inputs = F.pad(inputs, (self.pad,) * 4, self.pad_mode)
        weight = inputs.new_zeros([inputs.shape[1], inputs.shape[1], self.kernel.shape[0], self.kernel.shape[1]])
        indices = torch.arange(inputs.shape[1], device=inputs.device)
        kernel = self.kernel.to(weight)[None, :].expand(inputs.shape[1], -1, -1)
        weight[indices, indices] = kernel
        return F.conv2d(inputs, weight, stride=2)


class KUpsample2D(nn.Module):
    r"""A 2D K-upsampling layer.

    Parameters:
        pad_mode (`str`, *optional*, default to `"reflect"`): the padding mode to use.
    """

    def __init__(self, pad_mode: str = "reflect"):
        super().__init__()
        self.pad_mode = pad_mode
        kernel_1d = torch.tensor([[1 / 8, 3 / 8, 3 / 8, 1 / 8]]) * 2
        self.pad = kernel_1d.shape[1] // 2 - 1
        self.register_buffer("kernel", kernel_1d.T @ kernel_1d, persistent=False)

    def forward(self, inputs: torch.Tensor) -> torch.Tensor:
        inputs = F.pad(inputs, ((self.pad + 1) // 2,) * 4, self.pad_mode)
        weight = inputs.new_zeros([inputs.shape[1], inputs.shape[1], self.kernel.shape[0], self.kernel.shape[1]])
        indices = torch.arange(inputs.shape[1], device=inputs.device)
        kernel = self.kernel.to(weight)[None, :].expand(inputs.shape[1], -1, -1)
        weight[indices, indices] = kernel
        return F.conv_transpose2d(inputs, weight, stride=2, padding=self.pad * 2 + 1)


class ResnetBlock2D(nn.Module):
    r"""
    A Resnet block.

    Parameters:
        in_channels (`int`): The number of channels in the input.
        out_channels (`int`, *optional*, default to be `None`):
            The number of output channels for the first conv2d layer. If None, same as `in_channels`.
        dropout (`float`, *optional*, defaults to `0.0`): The dropout probability to use.
        temb_channels (`int`, *optional*, default to `512`): the number of channels in timestep embedding.
        groups (`int`, *optional*, default to `32`): The number of groups to use for the first normalization layer.
        groups_out (`int`, *optional*, default to None):
            The number of groups to use for the second normalization layer. if set to None, same as `groups`.
        eps (`float`, *optional*, defaults to `1e-6`): The epsilon to use for the normalization.
        non_linearity (`str`, *optional*, default to `"swish"`): the activation function to use.
        time_embedding_norm (`str`, *optional*, default to `"default"` ): Time scale shift config.
            By default, apply timestep embedding conditioning with a simple shift mechanism. Choose "scale_shift" or
            "ada_group" for a stronger conditioning with scale and shift.
        kernel (`torch.FloatTensor`, optional, default to None): FIR filter, see
            [`~models.resnet.FirUpsample2D`] and [`~models.resnet.FirDownsample2D`].
        output_scale_factor (`float`, *optional*, default to be `1.0`): the scale factor to use for the output.
        use_in_shortcut (`bool`, *optional*, default to `True`):
            If `True`, add a 1x1 nn.conv2d layer for skip-connection.
        up (`bool`, *optional*, default to `False`): If `True`, add an upsample layer.
        down (`bool`, *optional*, default to `False`): If `True`, add a downsample layer.
        conv_shortcut_bias (`bool`, *optional*, default to `True`):  If `True`, adds a learnable bias to the
            `conv_shortcut` output.
        conv_2d_out_channels (`int`, *optional*, default to `None`): the number of channels in the output.
            If None, same as `out_channels`.
    """

    def __init__(
        self,
        *,
        in_channels: int,
        out_channels: Optional[int] = None,
        conv_shortcut: bool = False,
        dropout: float = 0.0,
        temb_channels: int = 512,
        groups: int = 32,
        groups_out: Optional[int] = None,
        pre_norm: bool = True,
        eps: float = 1e-6,
        non_linearity: str = "swish",
        skip_time_act: bool = False,
        time_embedding_norm: str = "default",  # default, scale_shift, ada_group, spatial
        kernel: Optional[torch.FloatTensor] = None,
        output_scale_factor: float = 1.0,
        use_in_shortcut: Optional[bool] = None,
        up: bool = False,
        down: bool = False,
        conv_shortcut_bias: bool = True,
        conv_2d_out_channels: Optional[int] = None,
    ):
        super().__init__()
        self.pre_norm = pre_norm
        self.pre_norm = True
        self.in_channels = in_channels
        out_channels = in_channels if out_channels is None else out_channels
        self.out_channels = out_channels
        self.use_conv_shortcut = conv_shortcut
        self.up = up
        self.down = down
        self.output_scale_factor = output_scale_factor
        self.time_embedding_norm = time_embedding_norm
        self.skip_time_act = skip_time_act

        linear_cls = nn.Linear if USE_PEFT_BACKEND else LoRACompatibleLinear
        conv_cls = nn.Conv2d if USE_PEFT_BACKEND else LoRACompatibleConv

        if groups_out is None:
            groups_out = groups

        if self.time_embedding_norm == "ada_group":
            self.norm1 = AdaGroupNorm(temb_channels, in_channels, groups, eps=eps)
        elif self.time_embedding_norm == "spatial":
            self.norm1 = SpatialNorm(in_channels, temb_channels)
        else:
            self.norm1 = torch.nn.GroupNorm(num_groups=groups, num_channels=in_channels, eps=eps, affine=True)

        self.conv1 = conv_cls(in_channels, out_channels, kernel_size=3, stride=1, padding=1)

        if temb_channels is not None:
            if self.time_embedding_norm == "default":
                self.time_emb_proj = linear_cls(temb_channels, out_channels)
            elif self.time_embedding_norm == "scale_shift":
                self.time_emb_proj = linear_cls(temb_channels, 2 * out_channels)
            elif self.time_embedding_norm == "ada_group" or self.time_embedding_norm == "spatial":
                self.time_emb_proj = None
            else:
                raise ValueError(f"unknown time_embedding_norm : {self.time_embedding_norm} ")
        else:
            self.time_emb_proj = None

        if self.time_embedding_norm == "ada_group":
            self.norm2 = AdaGroupNorm(temb_channels, out_channels, groups_out, eps=eps)
        elif self.time_embedding_norm == "spatial":
            self.norm2 = SpatialNorm(out_channels, temb_channels)
        else:
            self.norm2 = torch.nn.GroupNorm(num_groups=groups_out, num_channels=out_channels, eps=eps, affine=True)

        self.dropout = torch.nn.Dropout(dropout)
        conv_2d_out_channels = conv_2d_out_channels or out_channels
        self.conv2 = conv_cls(out_channels, conv_2d_out_channels, kernel_size=3, stride=1, padding=1)

        self.nonlinearity = get_activation(non_linearity)

        self.upsample = self.downsample = None
        if self.up:
            if kernel == "fir":
                fir_kernel = (1, 3, 3, 1)
                self.upsample = lambda x: upsample_2d(x, kernel=fir_kernel)
            elif kernel == "sde_vp":
                self.upsample = partial(F.interpolate, scale_factor=2.0, mode="nearest")
            else:
                self.upsample = Upsample2D(in_channels, use_conv=False)
        elif self.down:
            if kernel == "fir":
                fir_kernel = (1, 3, 3, 1)
                self.downsample = lambda x: downsample_2d(x, kernel=fir_kernel)
            elif kernel == "sde_vp":
                self.downsample = partial(F.avg_pool2d, kernel_size=2, stride=2)
            else:
                self.downsample = Downsample2D(in_channels, use_conv=False, padding=1, name="op")

        self.use_in_shortcut = self.in_channels != conv_2d_out_channels if use_in_shortcut is None else use_in_shortcut

        self.conv_shortcut = None
        if self.use_in_shortcut:
            self.conv_shortcut = conv_cls(
                in_channels, conv_2d_out_channels, kernel_size=1, stride=1, padding=0, bias=conv_shortcut_bias
            )

    def forward(self, input_tensor, temb, scale: float = 1.0):
        hidden_states = input_tensor

        if self.time_embedding_norm == "ada_group" or self.time_embedding_norm == "spatial":
            hidden_states = self.norm1(hidden_states, temb)
        else:
            hidden_states = self.norm1(hidden_states)

        hidden_states = self.nonlinearity(hidden_states)

        if self.upsample is not None:
            # upsample_nearest_nhwc fails with large batch sizes. see https://github.com/huggingface/diffusers/issues/984
            if hidden_states.shape[0] >= 64:
                input_tensor = input_tensor.contiguous()
                hidden_states = hidden_states.contiguous()
            input_tensor = (
                self.upsample(input_tensor, scale=scale)
                if isinstance(self.upsample, Upsample2D)
                else self.upsample(input_tensor)
            )
            hidden_states = (
                self.upsample(hidden_states, scale=scale)
                if isinstance(self.upsample, Upsample2D)
                else self.upsample(hidden_states)
            )
        elif self.downsample is not None:
            input_tensor = (
                self.downsample(input_tensor, scale=scale)
                if isinstance(self.downsample, Downsample2D)
                else self.downsample(input_tensor)
            )
            hidden_states = (
                self.downsample(hidden_states, scale=scale)
                if isinstance(self.downsample, Downsample2D)
                else self.downsample(hidden_states)
            )

        hidden_states = self.conv1(hidden_states, scale) if not USE_PEFT_BACKEND else self.conv1(hidden_states)

        if self.time_emb_proj is not None:
            if not self.skip_time_act:
                temb = self.nonlinearity(temb)
            temb = (
                self.time_emb_proj(temb, scale)[:, :, None, None]
                if not USE_PEFT_BACKEND
                else self.time_emb_proj(temb)[:, :, None, None]
            )

        if temb is not None and self.time_embedding_norm == "default":
            hidden_states = hidden_states + temb

        if self.time_embedding_norm == "ada_group" or self.time_embedding_norm == "spatial":
            hidden_states = self.norm2(hidden_states, temb)
        else:
            hidden_states = self.norm2(hidden_states)

        if temb is not None and self.time_embedding_norm == "scale_shift":
            scale, shift = torch.chunk(temb, 2, dim=1)
            hidden_states = hidden_states * (1 + scale) + shift

        hidden_states = self.nonlinearity(hidden_states)

        hidden_states = self.dropout(hidden_states)
        hidden_states = self.conv2(hidden_states, scale) if not USE_PEFT_BACKEND else self.conv2(hidden_states)

        if self.conv_shortcut is not None:
            input_tensor = (
                self.conv_shortcut(input_tensor, scale) if not USE_PEFT_BACKEND else self.conv_shortcut(input_tensor)
            )

        output_tensor = (input_tensor + hidden_states) / self.output_scale_factor

        return output_tensor


<<<<<<< HEAD
class Upsample3D(nn.Module):
    """A 3D upsampling layer. Reshapes the input tensor to video like tensor, applies upsampling conv,
    converts it back to the original shape.

    Parameters:
        channels (`int`):
            number of channels in the inputs and outputs.
        out_channels (`int`, optional):
            number of output channels. Defaults to `channels`.
    """

    def __init__(self, channels, out_channels=None):
        super().__init__()
        self.channels = channels
        self.out_channels = out_channels or channels

        self.conv = nn.Conv2d(self.channels, self.out_channels, 3, padding=1)

    def forward(self, hidden_states, output_size=None):
        if hidden_states.shape[1] != self.channels:
            raise ValueError(
                f"Expected hidden_states tensor at dimension 1 to match the number of channels. Expected: {self.channels} but passed: {hidden_states.shape[1]}"
            )

        # Cast to float32 to as 'upsample_nearest2d_out_frame' op does not support bfloat16
        dtype = hidden_states.dtype
        if dtype == torch.bfloat16:
            hidden_states = hidden_states.to(torch.float32)

        # upsample_nearest_nhwc fails with large batch sizes. see https://github.com/huggingface/diffusers/issues/984
        if hidden_states.shape[0] >= 64:
            hidden_states = hidden_states.contiguous()

        # if `output_size` is passed we force the interpolation output
        # size and do not make use of `scale_factor=2`
        if output_size is None:
            hidden_states = F.interpolate(hidden_states, scale_factor=[1.0, 2.0, 2.0], mode="nearest")
        else:
            hidden_states = F.interpolate(hidden_states, size=output_size, mode="nearest")

        # If the input is bfloat16, we cast back to bfloat16
        if dtype == torch.bfloat16:
            hidden_states = hidden_states.to(dtype)

        # Inflate
        video_length = hidden_states.shape[2]
        # b c f h w -> (b f) c h w
        hidden_states = hidden_states.movedim((0, 1, 2, 3, 4), (0, 2, 1, 3, 4))
        hidden_states = hidden_states.flatten(0, 1)

        hidden_states = self.conv(hidden_states)
        # Deflate
        # (b f) c h w -> b c f h w (f=video_length)
        hidden_states = hidden_states.reshape([-1, video_length, *hidden_states.shape[1:]])
        hidden_states = hidden_states.movedim((0, 1, 2, 3, 4), (0, 2, 1, 3, 4))

        return hidden_states


class Downsample3D(nn.Module):
    """A 3D downsampling layer. Reshapes the input tensor to video like tensor, applies conv,
    converts it back to the original shape.

    Parameters:
        channels (`int`):
            number of channels in the inputs and outputs.
        out_channels (`int`, optional):
            number of output channels. Defaults to `channels`.
    """

    def __init__(self, channels, out_channels=None, padding=1):
        super().__init__()
        self.channels = channels
        self.out_channels = out_channels or channels
        self.conv = nn.Conv2d(self.channels, self.out_channels, 3, stride=2, padding=padding)

    def forward(self, hidden_states):
        video_length = hidden_states.shape[2]
        # b c f h w -> (b f) c h w
        hidden_states = hidden_states.movedim((0, 1, 2, 3, 4), (0, 2, 1, 3, 4))
        hidden_states = hidden_states.flatten(0, 1)
        # Conv
        hidden_states = self.conv(hidden_states)
        # (b f) c h w -> b c f h w (f=video_length)
        hidden_states = hidden_states.reshape([-1, video_length, *hidden_states.shape[1:]])
        hidden_states = hidden_states.movedim((0, 1, 2, 3, 4), (0, 2, 1, 3, 4))

        return hidden_states


class ResnetBlock3D(nn.Module):
    r"""
    A Resnet block. Used specifically for video like data.

    Parameters:
        in_channels (`int`): The number of channels in the input.
        out_channels (`int`, *optional*, default to be `None`):
            The number of output channels for the first conv2d layer. If None, same as `in_channels`.
        dropout (`float`, *optional*, defaults to `0.0`): The dropout probability to use.
        temb_channels (`int`, *optional*, default to `512`): the number of channels in timestep embedding.
        groups (`int`, *optional*, default to `32`): The number of groups to use for the first normalization layer.
        eps (`float`, *optional*, defaults to `1e-6`): The epsilon to use for the normalization.
        non_linearity (`str`, *optional*, default to `"swish"`): the activation function to use.
        output_scale_factor (`float`, *optional*, default to be `1.0`): the scale factor to use for the output.
    """

    def __init__(
        self,
        *,
        in_channels,
        out_channels=None,
        dropout=0.0,
        temb_channels=512,
        groups=32,
        eps=1e-6,
        non_linearity="swish",
        output_scale_factor=1.0,
    ):
        super().__init__()
        self.in_channels = in_channels
        out_channels = in_channels if out_channels is None else out_channels
        self.out_channels = out_channels
        self.output_scale_factor = output_scale_factor

        self.norm1 = torch.nn.GroupNorm(num_groups=groups, num_channels=in_channels, eps=eps, affine=True)
        self.conv1 = nn.Conv2d(in_channels, out_channels, kernel_size=3, stride=1, padding=1)

        self.time_emb_proj = torch.nn.Linear(temb_channels, out_channels)

        self.norm2 = torch.nn.GroupNorm(num_groups=groups, num_channels=out_channels, eps=eps, affine=True)
        self.dropout = torch.nn.Dropout(dropout)
        self.conv2 = nn.Conv2d(out_channels, out_channels, kernel_size=3, stride=1, padding=1)

        self.nonlinearity = get_activation(non_linearity)

        self.use_in_shortcut = self.in_channels != self.out_channels
        self.conv_shortcut = None
        if self.use_in_shortcut:
            self.conv_shortcut = nn.Conv2d(in_channels, out_channels, kernel_size=1, stride=1, padding=0)

    def forward(self, input_tensor, temb):
        hidden_states = input_tensor

        hidden_states = self.norm1(hidden_states)
        hidden_states = self.nonlinearity(hidden_states)

        video_length = hidden_states.shape[2]
        # b c f h w -> (b f) c h w
        hidden_states = hidden_states.movedim((0, 1, 2, 3, 4), (0, 2, 1, 3, 4))
        hidden_states = hidden_states.flatten(0, 1)
        hidden_states = self.conv1(hidden_states)
        # (b f) c h w -> b c f h w (f=video_length
        hidden_states = hidden_states.reshape([-1, video_length, *hidden_states.shape[1:]])
        hidden_states = hidden_states.movedim((0, 1, 2, 3, 4), (0, 2, 1, 3, 4))

        if temb is not None:
            temb = self.time_emb_proj(self.nonlinearity(temb))[:, :, None, None, None]

        hidden_states = hidden_states + temb

        hidden_states = self.norm2(hidden_states)

        hidden_states = self.nonlinearity(hidden_states)

        hidden_states = self.dropout(hidden_states)

        video_length = hidden_states.shape[2]
        # b c f h w -> (b f) c h w
        hidden_states = hidden_states.movedim((0, 1, 2, 3, 4), (0, 2, 1, 3, 4))
        hidden_states = hidden_states.flatten(0, 1)
        hidden_states = self.conv2(hidden_states)
        # (b f) c h w -> b c f h w (f=video_length)
        hidden_states = hidden_states.reshape([-1, video_length, *hidden_states.shape[1:]])
        hidden_states = hidden_states.movedim((0, 1, 2, 3, 4), (0, 2, 1, 3, 4))

        if self.conv_shortcut is not None:
            video_length = input_tensor.shape[2]
            # "b c f h w -> (b f) c h w"
            input_tensor = input_tensor.movedim((0, 1, 2, 3, 4), (0, 2, 1, 3, 4))
            input_tensor = input_tensor.flatten(0, 1)
            input_tensor = self.conv_shortcut(input_tensor)
            # "(b f) c h w -> b c f h w"; f=video_length
            input_tensor = input_tensor.reshape([-1, video_length, *input_tensor.shape[1:]])
            input_tensor = input_tensor.movedim((0, 1, 2, 3, 4), (0, 2, 1, 3, 4))

        output_tensor = (input_tensor + hidden_states) / self.output_scale_factor

        return output_tensor


def rearrange_dims(tensor):
=======
# unet_rl.py
def rearrange_dims(tensor: torch.Tensor) -> torch.Tensor:
>>>>>>> e5168588
    if len(tensor.shape) == 2:
        return tensor[:, :, None]
    if len(tensor.shape) == 3:
        return tensor[:, :, None, :]
    elif len(tensor.shape) == 4:
        return tensor[:, :, 0, :]
    else:
        raise ValueError(f"`len(tensor)`: {len(tensor)} has to be 2, 3 or 4.")


class Conv1dBlock(nn.Module):
    """
    Conv1d --> GroupNorm --> Mish

    Parameters:
        inp_channels (`int`): Number of input channels.
        out_channels (`int`): Number of output channels.
        kernel_size (`int` or `tuple`): Size of the convolving kernel.
        n_groups (`int`, default `8`): Number of groups to separate the channels into.
    """

    def __init__(
        self, inp_channels: int, out_channels: int, kernel_size: Union[int, Tuple[int, int]], n_groups: int = 8
    ):
        super().__init__()

        self.conv1d = nn.Conv1d(inp_channels, out_channels, kernel_size, padding=kernel_size // 2)
        self.group_norm = nn.GroupNorm(n_groups, out_channels)
        self.mish = nn.Mish()

    def forward(self, inputs: torch.Tensor) -> torch.Tensor:
        intermediate_repr = self.conv1d(inputs)
        intermediate_repr = rearrange_dims(intermediate_repr)
        intermediate_repr = self.group_norm(intermediate_repr)
        intermediate_repr = rearrange_dims(intermediate_repr)
        output = self.mish(intermediate_repr)
        return output


# unet_rl.py
class ResidualTemporalBlock1D(nn.Module):
    """
    Residual 1D block with temporal convolutions.

    Parameters:
        inp_channels (`int`): Number of input channels.
        out_channels (`int`): Number of output channels.
        embed_dim (`int`): Embedding dimension.
        kernel_size (`int` or `tuple`): Size of the convolving kernel.
    """

    def __init__(
        self, inp_channels: int, out_channels: int, embed_dim: int, kernel_size: Union[int, Tuple[int, int]] = 5
    ):
        super().__init__()
        self.conv_in = Conv1dBlock(inp_channels, out_channels, kernel_size)
        self.conv_out = Conv1dBlock(out_channels, out_channels, kernel_size)

        self.time_emb_act = nn.Mish()
        self.time_emb = nn.Linear(embed_dim, out_channels)

        self.residual_conv = (
            nn.Conv1d(inp_channels, out_channels, 1) if inp_channels != out_channels else nn.Identity()
        )

    def forward(self, inputs: torch.Tensor, t: torch.Tensor) -> torch.Tensor:
        """
        Args:
            inputs : [ batch_size x inp_channels x horizon ]
            t : [ batch_size x embed_dim ]

        returns:
            out : [ batch_size x out_channels x horizon ]
        """
        t = self.time_emb_act(t)
        t = self.time_emb(t)
        out = self.conv_in(inputs) + rearrange_dims(t)
        out = self.conv_out(out)
        return out + self.residual_conv(inputs)


def upsample_2d(
    hidden_states: torch.Tensor, kernel: Optional[torch.FloatTensor] = None, factor: int = 2, gain: float = 1
) -> torch.Tensor:
    r"""Upsample2D a batch of 2D images with the given filter.
    Accepts a batch of 2D images of the shape `[N, C, H, W]` or `[N, H, W, C]` and upsamples each image with the given
    filter. The filter is normalized so that if the input pixels are constant, they will be scaled by the specified
    `gain`. Pixels outside the image are assumed to be zero, and the filter is padded with zeros so that its shape is
    a: multiple of the upsampling factor.

    Args:
        hidden_states: Input tensor of the shape `[N, C, H, W]` or `[N, H, W, C]`.
        kernel: FIR filter of the shape `[firH, firW]` or `[firN]`
          (separable). The default is `[1] * factor`, which corresponds to nearest-neighbor upsampling.
        factor: Integer upsampling factor (default: 2).
        gain: Scaling factor for signal magnitude (default: 1.0).

    Returns:
        output: Tensor of the shape `[N, C, H * factor, W * factor]`
    """
    assert isinstance(factor, int) and factor >= 1
    if kernel is None:
        kernel = [1] * factor

    kernel = torch.tensor(kernel, dtype=torch.float32)
    if kernel.ndim == 1:
        kernel = torch.outer(kernel, kernel)
    kernel /= torch.sum(kernel)

    kernel = kernel * (gain * (factor**2))
    pad_value = kernel.shape[0] - factor
    output = upfirdn2d_native(
        hidden_states,
        kernel.to(device=hidden_states.device),
        up=factor,
        pad=((pad_value + 1) // 2 + factor - 1, pad_value // 2),
    )
    return output


def downsample_2d(
    hidden_states: torch.Tensor, kernel: Optional[torch.FloatTensor] = None, factor: int = 2, gain: float = 1
) -> torch.Tensor:
    r"""Downsample2D a batch of 2D images with the given filter.
    Accepts a batch of 2D images of the shape `[N, C, H, W]` or `[N, H, W, C]` and downsamples each image with the
    given filter. The filter is normalized so that if the input pixels are constant, they will be scaled by the
    specified `gain`. Pixels outside the image are assumed to be zero, and the filter is padded with zeros so that its
    shape is a multiple of the downsampling factor.

    Args:
        hidden_states: Input tensor of the shape `[N, C, H, W]` or `[N, H, W, C]`.
        kernel: FIR filter of the shape `[firH, firW]` or `[firN]`
          (separable). The default is `[1] * factor`, which corresponds to average pooling.
        factor: Integer downsampling factor (default: 2).
        gain: Scaling factor for signal magnitude (default: 1.0).

    Returns:
        output: Tensor of the shape `[N, C, H // factor, W // factor]`
    """

    assert isinstance(factor, int) and factor >= 1
    if kernel is None:
        kernel = [1] * factor

    kernel = torch.tensor(kernel, dtype=torch.float32)
    if kernel.ndim == 1:
        kernel = torch.outer(kernel, kernel)
    kernel /= torch.sum(kernel)

    kernel = kernel * gain
    pad_value = kernel.shape[0] - factor
    output = upfirdn2d_native(
        hidden_states, kernel.to(device=hidden_states.device), down=factor, pad=((pad_value + 1) // 2, pad_value // 2)
    )
    return output


def upfirdn2d_native(
    tensor: torch.Tensor, kernel: torch.Tensor, up: int = 1, down: int = 1, pad: Tuple[int, int] = (0, 0)
) -> torch.Tensor:
    up_x = up_y = up
    down_x = down_y = down
    pad_x0 = pad_y0 = pad[0]
    pad_x1 = pad_y1 = pad[1]

    _, channel, in_h, in_w = tensor.shape
    tensor = tensor.reshape(-1, in_h, in_w, 1)

    _, in_h, in_w, minor = tensor.shape
    kernel_h, kernel_w = kernel.shape

    out = tensor.view(-1, in_h, 1, in_w, 1, minor)
    out = F.pad(out, [0, 0, 0, up_x - 1, 0, 0, 0, up_y - 1])
    out = out.view(-1, in_h * up_y, in_w * up_x, minor)

    out = F.pad(out, [0, 0, max(pad_x0, 0), max(pad_x1, 0), max(pad_y0, 0), max(pad_y1, 0)])
    out = out.to(tensor.device)  # Move back to mps if necessary
    out = out[
        :,
        max(-pad_y0, 0) : out.shape[1] - max(-pad_y1, 0),
        max(-pad_x0, 0) : out.shape[2] - max(-pad_x1, 0),
        :,
    ]

    out = out.permute(0, 3, 1, 2)
    out = out.reshape([-1, 1, in_h * up_y + pad_y0 + pad_y1, in_w * up_x + pad_x0 + pad_x1])
    w = torch.flip(kernel, [0, 1]).view(1, 1, kernel_h, kernel_w)
    out = F.conv2d(out, w)
    out = out.reshape(
        -1,
        minor,
        in_h * up_y + pad_y0 + pad_y1 - kernel_h + 1,
        in_w * up_x + pad_x0 + pad_x1 - kernel_w + 1,
    )
    out = out.permute(0, 2, 3, 1)
    out = out[:, ::down_y, ::down_x, :]

    out_h = (in_h * up_y + pad_y0 + pad_y1 - kernel_h) // down_y + 1
    out_w = (in_w * up_x + pad_x0 + pad_x1 - kernel_w) // down_x + 1

    return out.view(-1, channel, out_h, out_w)


class TemporalConvLayer(nn.Module):
    """
    Temporal convolutional layer that can be used for video (sequence of images) input Code mostly copied from:
    https://github.com/modelscope/modelscope/blob/1509fdb973e5871f37148a4b5e5964cafd43e64d/modelscope/models/multi_modal/video_synthesis/unet_sd.py#L1016

    Parameters:
        in_dim (`int`): Number of input channels.
        out_dim (`int`): Number of output channels.
        dropout (`float`, *optional*, defaults to `0.0`): The dropout probability to use.
    """

    def __init__(self, in_dim: int, out_dim: Optional[int] = None, dropout: float = 0.0):
        super().__init__()
        out_dim = out_dim or in_dim
        self.in_dim = in_dim
        self.out_dim = out_dim

        # conv layers
        self.conv1 = nn.Sequential(
            nn.GroupNorm(32, in_dim), nn.SiLU(), nn.Conv3d(in_dim, out_dim, (3, 1, 1), padding=(1, 0, 0))
        )
        self.conv2 = nn.Sequential(
            nn.GroupNorm(32, out_dim),
            nn.SiLU(),
            nn.Dropout(dropout),
            nn.Conv3d(out_dim, in_dim, (3, 1, 1), padding=(1, 0, 0)),
        )
        self.conv3 = nn.Sequential(
            nn.GroupNorm(32, out_dim),
            nn.SiLU(),
            nn.Dropout(dropout),
            nn.Conv3d(out_dim, in_dim, (3, 1, 1), padding=(1, 0, 0)),
        )
        self.conv4 = nn.Sequential(
            nn.GroupNorm(32, out_dim),
            nn.SiLU(),
            nn.Dropout(dropout),
            nn.Conv3d(out_dim, in_dim, (3, 1, 1), padding=(1, 0, 0)),
        )

        # zero out the last layer params,so the conv block is identity
        nn.init.zeros_(self.conv4[-1].weight)
        nn.init.zeros_(self.conv4[-1].bias)

    def forward(self, hidden_states: torch.Tensor, num_frames: int = 1) -> torch.Tensor:
        hidden_states = (
            hidden_states[None, :].reshape((-1, num_frames) + hidden_states.shape[1:]).permute(0, 2, 1, 3, 4)
        )

        identity = hidden_states
        hidden_states = self.conv1(hidden_states)
        hidden_states = self.conv2(hidden_states)
        hidden_states = self.conv3(hidden_states)
        hidden_states = self.conv4(hidden_states)

        hidden_states = identity + hidden_states

        hidden_states = hidden_states.permute(0, 2, 1, 3, 4).reshape(
            (hidden_states.shape[0] * hidden_states.shape[2], -1) + hidden_states.shape[3:]
        )
        return hidden_states<|MERGE_RESOLUTION|>--- conflicted
+++ resolved
@@ -757,7 +757,6 @@
         return output_tensor
 
 
-<<<<<<< HEAD
 class Upsample3D(nn.Module):
     """A 3D upsampling layer. Reshapes the input tensor to video like tensor, applies upsampling conv,
     converts it back to the original shape.
@@ -948,11 +947,7 @@
         return output_tensor
 
 
-def rearrange_dims(tensor):
-=======
-# unet_rl.py
 def rearrange_dims(tensor: torch.Tensor) -> torch.Tensor:
->>>>>>> e5168588
     if len(tensor.shape) == 2:
         return tensor[:, :, None]
     if len(tensor.shape) == 3:
