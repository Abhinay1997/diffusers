# Copyright 2023 Alibaba DAMO-VILAB and The HuggingFace Team. All rights reserved.
# Copyright 2023 The ModelScope Team.
#
# Licensed under the Apache License, Version 2.0 (the "License");
# you may not use this file except in compliance with the License.
# You may obtain a copy of the License at
#
#     http://www.apache.org/licenses/LICENSE-2.0
#
# Unless required by applicable law or agreed to in writing, software
# distributed under the License is distributed on an "AS IS" BASIS,
# WITHOUT WARRANTIES OR CONDITIONS OF ANY KIND, either express or implied.
# See the License for the specific language governing permissions and
# limitations under the License.
import json
import os
from dataclasses import dataclass
from typing import Any, Dict, List, Optional, Tuple, Union

import torch
import torch.nn as nn
import torch.utils.checkpoint

from ..configuration_utils import ConfigMixin, register_to_config
from ..loaders import UNet2DConditionLoadersMixin
from ..utils import BaseOutput, logging
from .attention_processor import AttentionProcessor, AttnProcessor
from .embeddings import TimestepEmbedding, Timesteps
from .modeling_utils import ModelMixin
from .resnet import InflatedConv3d
from .transformer_temporal import TransformerTemporalModel
from .unet_3d_blocks import (
    CrossAttnDownBlock3D,
    CrossAttnUpBlock3D,
    DownBlock3D,
    UNetMidBlock3DCrossAttn,
    UpBlock3D,
    get_down_block,
    get_up_block,
)


logger = logging.get_logger(__name__)  # pylint: disable=invalid-name


@dataclass
class UNet3DConditionOutput(BaseOutput):
    """
    Args:
        sample (`torch.FloatTensor` of shape `(batch_size, num_frames, num_channels, height, width)`):
            Hidden states conditioned on `encoder_hidden_states` input. Output of last layer of model.
    """

    sample: torch.FloatTensor


class UNet3DConditionModel(ModelMixin, ConfigMixin, UNet2DConditionLoadersMixin):
    r"""
    UNet3DConditionModel is a conditional 3D UNet model that takes in a noisy sample, conditional state, and a timestep
    and returns sample shaped output.

    This model inherits from [`ModelMixin`]. Check the superclass documentation for the generic methods the library
    implements for all the models (such as downloading or saving, etc.)

    Parameters:
        sample_size (`int` or `Tuple[int, int]`, *optional*, defaults to `None`):
            Height and width of input/output sample.
        in_channels (`int`, *optional*, defaults to 4): The number of channels in the input sample.
        out_channels (`int`, *optional*, defaults to 4): The number of channels in the output.
        center_input_sample (`bool`, *optional*, defaults to False): #TODO
        flip_sin_to_cos: bool = True,
        freq_shift: int = 0,
        down_block_types (`Tuple[str]`, *optional*, defaults to `("CrossAttnDownBlock3D", "CrossAttnDownBlock3D", "CrossAttnDownBlock3D", "DownBlock3D")`):
            The tuple of downsample blocks to use.
        up_block_types (`Tuple[str]`, *optional*, defaults to `("UpBlock3D", "CrossAttnUpBlock3D", "CrossAttnUpBlock3D", "CrossAttnUpBlock3D",)`):
            The tuple of upsample blocks to use.
        block_out_channels (`Tuple[int]`, *optional*, defaults to `(320, 640, 1280, 1280)`):
            The tuple of output channels for each block.
        layers_per_block (`int`, *optional*, defaults to 2): The number of layers per block.
        downsample_padding (`int`, *optional*, defaults to 1): The padding to use for the downsampling convolution.
        mid_block_scale_factor (`float`, *optional*, defaults to 1.0): The scale factor to use for the mid block.
        act_fn (`str`, *optional*, defaults to `"silu"`): The activation function to use.
        norm_num_groups (`int`, *optional*, defaults to 32): The number of groups to use for the normalization.
            If `None`, it will skip the normalization and activation layers in post-processing
        norm_eps (`float`, *optional*, defaults to 1e-5): The epsilon to use for the normalization.
        cross_attention_dim (`int`, *optional*, defaults to 1280): The dimension of the cross attention features.
        attention_head_dim (`int`, *optional*, defaults to 8): The dimension of the attention heads.
    """

    _supports_gradient_checkpointing = False

    @register_to_config
    def __init__(
        self,
        sample_size: Optional[int] = None,
        in_channels: int = 4,
        out_channels: int = 4,
        center_input_sample: bool = False,
        flip_sin_to_cos: bool = True,
        freq_shift: int = 0,
        down_block_types: Tuple[str] = (
            "CrossAttnDownBlock3D",
            "CrossAttnDownBlock3D",
            "CrossAttnDownBlock3D",
            "DownBlock3D",
        ),
        mid_block_type: str = "UNetMidBlock3DCrossAttn",
        up_block_types: Tuple[str] = ("UpBlock3D", "CrossAttnUpBlock3D", "CrossAttnUpBlock3D", "CrossAttnUpBlock3D"),
        only_cross_attention: Union[bool, Tuple[bool]] = False,
        block_out_channels: Tuple[int] = (320, 640, 1280, 1280),
        layers_per_block: int = 2,
        downsample_padding: int = 1,
        mid_block_scale_factor: float = 1,
        act_fn: str = "silu",
        norm_num_groups: Optional[int] = 32,
        norm_eps: float = 1e-5,
        cross_attention_dim: int = 1024,
        attention_head_dim: Union[int, Tuple[int]] = 64,
        dual_cross_attention: bool = False,
        use_linear_projection: bool = True,
        class_embed_type: Optional[str] = None,
        num_class_embeds: Optional[int] = None,
        upcast_attention: bool = False,
        resnet_time_scale_shift: str = "default",
        conv_type: str = None,
        use_temporal_transformer: bool = True,
        use_temporal_conv: bool = True,
        sub_blocks_type: str = "2d",
    ):
        super().__init__()

        self.sample_size = sample_size

        # Check inputs
        if len(down_block_types) != len(up_block_types):
            raise ValueError(
                f"Must provide the same number of `down_block_types` as `up_block_types`. `down_block_types`: {down_block_types}. `up_block_types`: {up_block_types}."
            )

        if len(block_out_channels) != len(down_block_types):
            raise ValueError(
                f"Must provide the same number of `block_out_channels` as `down_block_types`. `block_out_channels`: {block_out_channels}. `down_block_types`: {down_block_types}."
            )

        if not isinstance(attention_head_dim, int) and len(attention_head_dim) != len(down_block_types):
            raise ValueError(
                f"Must provide the same number of `attention_head_dim` as `down_block_types`. `attention_head_dim`: {attention_head_dim}. `down_block_types`: {down_block_types}."
            )

        # input
        conv_in_kernel = 3
        conv_out_kernel = 3
        conv_in_padding = (conv_in_kernel - 1) // 2

        if conv_type == "inflated_conv_3d":
            self.conv_in = InflatedConv3d(
                in_channels,
                block_out_channels[0],
                kernel_size=conv_in_kernel,
                padding=(conv_in_padding, conv_in_padding),
            )
        else:
            self.conv_in = nn.Conv2d(
                in_channels, block_out_channels[0], kernel_size=conv_in_kernel, padding=conv_in_padding
            )
        # time
        time_embed_dim = block_out_channels[0] * 4
        self.time_proj = Timesteps(block_out_channels[0], flip_sin_to_cos, freq_shift)
        timestep_input_dim = block_out_channels[0]

        self.time_embedding = TimestepEmbedding(
            timestep_input_dim,
            time_embed_dim,
            act_fn=act_fn,
        )

        if use_temporal_transformer:
            self.transformer_in = TransformerTemporalModel(
                num_attention_heads=8,
                attention_head_dim=attention_head_dim,
                in_channels=block_out_channels[0],
                num_layers=1,
            )
        else:
            self.transformer_in = None

        # class embeds.
        # TODO: Verify if needed
        if class_embed_type is None and num_class_embeds is not None:
            self.class_embedding = nn.Embedding(num_class_embeds, time_embed_dim)
        elif class_embed_type == "timestep":
            self.class_embedding = TimestepEmbedding(timestep_input_dim, time_embed_dim)
        elif class_embed_type == "identity":
            self.class_embedding = nn.Identity(time_embed_dim, time_embed_dim)
        else:
            self.class_embedding = None

        self.down_blocks = nn.ModuleList([])
        self.mid_block = None
        self.up_blocks = nn.ModuleList([])

        if isinstance(only_cross_attention, bool):
            only_cross_attention = [only_cross_attention] * len(down_block_types)

        if isinstance(attention_head_dim, int):
            attention_head_dim = (attention_head_dim,) * len(down_block_types)

        # down
        output_channel = block_out_channels[0]
        for i, down_block_type in enumerate(down_block_types):
            input_channel = output_channel
            output_channel = block_out_channels[i]
            is_final_block = i == len(block_out_channels) - 1

            down_block = get_down_block(
                down_block_type,
                num_layers=layers_per_block,
                in_channels=input_channel,
                out_channels=output_channel,
                temb_channels=time_embed_dim,
                add_downsample=not is_final_block,
                resnet_eps=norm_eps,
                resnet_act_fn=act_fn,
                resnet_groups=norm_num_groups,
                cross_attention_dim=cross_attention_dim,
                attn_num_head_channels=attention_head_dim[i],
                downsample_padding=downsample_padding,
                dual_cross_attention=dual_cross_attention,
                use_linear_projection=use_linear_projection,
                only_cross_attention=only_cross_attention[i],
                upcast_attention=upcast_attention,
                resnet_time_scale_shift=resnet_time_scale_shift,
                use_temporal_conv=use_temporal_conv,
                use_temporal_transformer=use_temporal_transformer,
                sub_blocks_type=sub_blocks_type,  # 2d for Text2VideoSD. #3d for TuneAVideo
            )
            self.down_blocks.append(down_block)

        # mid
        if mid_block_type == "UNetMidBlock3DCrossAttn":
            self.mid_block = UNetMidBlock3DCrossAttn(
                in_channels=block_out_channels[-1],
                temb_channels=time_embed_dim,
                resnet_eps=norm_eps,
                resnet_act_fn=act_fn,
                output_scale_factor=mid_block_scale_factor,
                resnet_time_scale_shift=resnet_time_scale_shift,
                cross_attention_dim=cross_attention_dim,
                attn_num_head_channels=attention_head_dim[-1],
                resnet_groups=norm_num_groups,
                dual_cross_attention=dual_cross_attention,
                use_linear_projection=use_linear_projection,
                upcast_attention=upcast_attention,
                use_temporal_transformer=use_temporal_transformer,
                use_temporal_conv=use_temporal_conv,
                sub_blocks_type=sub_blocks_type,
            )
        else:
            raise ValueError(f"unknown mid_block_type : {mid_block_type}")

        # count how many layers upsample the videos
        self.num_upsamplers = 0

        # up
        reversed_block_out_channels = list(reversed(block_out_channels))
        reversed_attention_head_dim = list(reversed(attention_head_dim))
        only_cross_attention = list(reversed(only_cross_attention))
        output_channel = reversed_block_out_channels[0]
        for i, up_block_type in enumerate(up_block_types):
            is_final_block = i == len(block_out_channels) - 1

            prev_output_channel = output_channel
            output_channel = reversed_block_out_channels[i]
            input_channel = reversed_block_out_channels[min(i + 1, len(block_out_channels) - 1)]

            # add upsample block for all BUT final layer
            if not is_final_block:
                add_upsample = True
                self.num_upsamplers += 1
            else:
                add_upsample = False

            up_block = get_up_block(
                up_block_type,
                num_layers=layers_per_block + 1,
                in_channels=input_channel,
                out_channels=output_channel,
                prev_output_channel=prev_output_channel,
                temb_channels=time_embed_dim,
                add_upsample=add_upsample,
                resnet_eps=norm_eps,
                resnet_act_fn=act_fn,
                resnet_groups=norm_num_groups,
                cross_attention_dim=cross_attention_dim,
                attn_num_head_channels=reversed_attention_head_dim[i],
                dual_cross_attention=dual_cross_attention,
                use_linear_projection=use_linear_projection,
                only_cross_attention=only_cross_attention[i],
                upcast_attention=upcast_attention,
                resnet_time_scale_shift=resnet_time_scale_shift,
                use_temporal_conv=use_temporal_conv,
                use_temporal_transformer=use_temporal_transformer,
                sub_blocks_type=sub_blocks_type,
            )
            self.up_blocks.append(up_block)
            prev_output_channel = output_channel

        # out
        if norm_num_groups is not None:
            self.conv_norm_out = nn.GroupNorm(
                num_channels=block_out_channels[0], num_groups=norm_num_groups, eps=norm_eps
            )
            self.conv_act = nn.SiLU()
        else:
            self.conv_norm_out = None
            self.conv_act = None

        conv_out_padding = (conv_out_kernel - 1) // 2

        if conv_type == "inflated_conv_3d":
            self.conv_out = InflatedConv3d(
                block_out_channels[0], out_channels, kernel_size=conv_out_kernel, padding=conv_out_padding
            )
        else:
            self.conv_out = nn.Conv2d(
                block_out_channels[0], out_channels, kernel_size=conv_out_kernel, padding=conv_out_padding
            )

    @property
    # Copied from diffusers.models.unet_2d_condition.UNet2DConditionModel.attn_processors
    def attn_processors(self) -> Dict[str, AttentionProcessor]:
        r"""
        Returns:
            `dict` of attention processors: A dictionary containing all attention processors used in the model with
            indexed by its weight name.
        """
        # set recursively
        processors = {}

        def fn_recursive_add_processors(name: str, module: torch.nn.Module, processors: Dict[str, AttentionProcessor]):
            if hasattr(module, "set_processor"):
                processors[f"{name}.processor"] = module.processor

            for sub_name, child in module.named_children():
                fn_recursive_add_processors(f"{name}.{sub_name}", child, processors)

            return processors

        for name, module in self.named_children():
            fn_recursive_add_processors(name, module, processors)

        return processors

    # Copied from diffusers.models.unet_2d_condition.UNet2DConditionModel.set_attention_slice
    def set_attention_slice(self, slice_size):
        r"""
        Enable sliced attention computation.

        When this option is enabled, the attention module will split the input tensor in slices, to compute attention
        in several steps. This is useful to save some memory in exchange for a small speed decrease.

        Args:
            slice_size (`str` or `int` or `list(int)`, *optional*, defaults to `"auto"`):
                When `"auto"`, halves the input to the attention heads, so attention will be computed in two steps. If
                `"max"`, maximum amount of memory will be saved by running only one slice at a time. If a number is
                provided, uses as many slices as `attention_head_dim // slice_size`. In this case, `attention_head_dim`
                must be a multiple of `slice_size`.
        """
        sliceable_head_dims = []

        def fn_recursive_retrieve_sliceable_dims(module: torch.nn.Module):
            if hasattr(module, "set_attention_slice"):
                sliceable_head_dims.append(module.sliceable_head_dim)

            for child in module.children():
                fn_recursive_retrieve_sliceable_dims(child)

        # retrieve number of attention layers
        for module in self.children():
            fn_recursive_retrieve_sliceable_dims(module)

        num_sliceable_layers = len(sliceable_head_dims)

        if slice_size == "auto":
            # half the attention head size is usually a good trade-off between
            # speed and memory
            slice_size = [dim // 2 for dim in sliceable_head_dims]
        elif slice_size == "max":
            # make smallest slice possible
            slice_size = num_sliceable_layers * [1]

        slice_size = num_sliceable_layers * [slice_size] if not isinstance(slice_size, list) else slice_size

        if len(slice_size) != len(sliceable_head_dims):
            raise ValueError(
                f"You have provided {len(slice_size)}, but {self.config} has {len(sliceable_head_dims)} different"
                f" attention layers. Make sure to match `len(slice_size)` to be {len(sliceable_head_dims)}."
            )

        for i in range(len(slice_size)):
            size = slice_size[i]
            dim = sliceable_head_dims[i]
            if size is not None and size > dim:
                raise ValueError(f"size {size} has to be smaller or equal to {dim}.")

        # Recursively walk through all the children.
        # Any children which exposes the set_attention_slice method
        # gets the message
        def fn_recursive_set_attention_slice(module: torch.nn.Module, slice_size: List[int]):
            if hasattr(module, "set_attention_slice"):
                module.set_attention_slice(slice_size.pop())

            for child in module.children():
                fn_recursive_set_attention_slice(child, slice_size)

        reversed_slice_size = list(reversed(slice_size))
        for module in self.children():
            fn_recursive_set_attention_slice(module, reversed_slice_size)

    # Copied from diffusers.models.unet_2d_condition.UNet2DConditionModel.set_attn_processor
    def set_attn_processor(self, processor: Union[AttentionProcessor, Dict[str, AttentionProcessor]]):
        r"""
        Parameters:
            `processor (`dict` of `AttentionProcessor` or `AttentionProcessor`):
                The instantiated processor class or a dictionary of processor classes that will be set as the processor
                of **all** `Attention` layers.
            In case `processor` is a dict, the key needs to define the path to the corresponding cross attention processor. This is strongly recommended when setting trainable attention processors.:

        """
        count = len(self.attn_processors.keys())

        if isinstance(processor, dict) and len(processor) != count:
            raise ValueError(
                f"A dict of processors was passed, but the number of processors {len(processor)} does not match the"
                f" number of attention layers: {count}. Please make sure to pass {count} processor classes."
            )

        def fn_recursive_attn_processor(name: str, module: torch.nn.Module, processor):
            if hasattr(module, "set_processor"):
                if not isinstance(processor, dict):
                    module.set_processor(processor)
                else:
                    module.set_processor(processor.pop(f"{name}.processor"))

            for sub_name, child in module.named_children():
                fn_recursive_attn_processor(f"{name}.{sub_name}", child, processor)

        for name, module in self.named_children():
            fn_recursive_attn_processor(name, module, processor)

    # Copied from diffusers.models.unet_2d_condition.UNet2DConditionModel.set_default_attn_processor
    def set_default_attn_processor(self):
        """
        Disables custom attention processors and sets the default attention implementation.
        """
        self.set_attn_processor(AttnProcessor())

    def _set_gradient_checkpointing(self, module, value=False):
        if isinstance(module, (CrossAttnDownBlock3D, DownBlock3D, CrossAttnUpBlock3D, UpBlock3D)):
            module.gradient_checkpointing = value

    def forward(
        self,
        sample: torch.FloatTensor,
        timestep: Union[torch.Tensor, float, int],
        encoder_hidden_states: torch.Tensor,
        class_labels: Optional[torch.Tensor] = None,
        timestep_cond: Optional[torch.Tensor] = None,
        attention_mask: Optional[torch.Tensor] = None,
        cross_attention_kwargs: Optional[Dict[str, Any]] = None,
        down_block_additional_residuals: Optional[Tuple[torch.Tensor]] = None,
        mid_block_additional_residual: Optional[torch.Tensor] = None,
        return_dict: bool = True,
    ) -> Union[UNet3DConditionOutput, Tuple]:
        # TODO: Verify sample input shape
        r"""
        Args:
            sample (`torch.FloatTensor`): (batch, channel, num_frames, height, width) noisy inputs tensor
            timestep (`torch.FloatTensor` or `float` or `int`): (batch) timesteps
            encoder_hidden_states (`torch.FloatTensor`): (batch, sequence_length, feature_dim) encoder hidden states
            return_dict (`bool`, *optional*, defaults to `True`):
                Whether or not to return a [`models.unet_2d_condition.UNet3DConditionOutput`] instead of a plain tuple.
            cross_attention_kwargs (`dict`, *optional*):
                A kwargs dictionary that if specified is passed along to the `AttentionProcessor` as defined under
                `self.processor` in
                [diffusers.cross_attention](https://github.com/huggingface/diffusers/blob/main/src/diffusers/models/cross_attention.py).

        Returns:
            [`~models.unet_2d_condition.UNet3DConditionOutput`] or `tuple`:
            [`~models.unet_2d_condition.UNet3DConditionOutput`] if `return_dict` is True, otherwise a `tuple`. When
            returning a tuple, the first element is the sample tensor.
        """
        # By default samples have to be AT least a multiple of the overall upsampling factor.
        # The overall upsampling factor is equal to 2 ** (# num of upsampling layears).
        # However, the upsampling interpolation output size can be forced to fit any upsampling size
        # on the fly if necessary.
        default_overall_up_factor = 2**self.num_upsamplers

        # upsample size should be forwarded when sample is not a multiple of `default_overall_up_factor`
        forward_upsample_size = False
        upsample_size = None

        if any(s % default_overall_up_factor != 0 for s in sample.shape[-2:]):
            logger.info("Forward upsample size to force interpolation output size.")
            forward_upsample_size = True

        # prepare attention_mask
        if attention_mask is not None:
            attention_mask = (1 - attention_mask.to(sample.dtype)) * -10000.0
            attention_mask = attention_mask.unsqueeze(1)

        # center input if necessary
        if self.config.center_input_sample:
            sample = 2 * sample - 1.0

        # 1. time
        timesteps = timestep
        if not torch.is_tensor(timesteps):
            # TODO: this requires sync between CPU and GPU. So try to pass timesteps as tensors if you can
            # This would be a good case for the `match` statement (Python 3.10+)
            is_mps = sample.device.type == "mps"
            if isinstance(timestep, float):
                dtype = torch.float32 if is_mps else torch.float64
            else:
                dtype = torch.int32 if is_mps else torch.int64
            timesteps = torch.tensor([timesteps], dtype=dtype, device=sample.device)
        elif len(timesteps.shape) == 0:
            timesteps = timesteps[None].to(sample.device)

        # broadcast to batch dimension in a way that's compatible with ONNX/Core ML
        # num_frames is equivalent to video_length in TuneAVideo
        num_frames = sample.shape[2]
        timesteps = timesteps.expand(sample.shape[0])

        t_emb = self.time_proj(timesteps)

        # timesteps does not contain any weights and will always return f32 tensors
        # but time_embedding might actually be running in fp16. so we need to cast here.
        # there might be better ways to encapsulate this.
        t_emb = t_emb.to(dtype=self.dtype)

        emb = self.time_embedding(t_emb, timestep_cond)

        if self.class_embedding is not None:
            if class_labels is None:
                raise ValueError("class_labels should be provided when num_class_embeds > 0")

            if self.config.class_embed_type == "timestep":
                class_labels = self.time_proj(class_labels)

            class_emb = self.class_embedding(class_labels).to(dtype=self.dtype)
            emb = emb + class_emb

        # 2. pre-process
        # If not using inflated_conv_3d and temporal transfomer, use num_frames in unet
        if not isinstance(self.conv_in, InflatedConv3d) and self.transformer_in:
            emb = emb.repeat_interleave(repeats=num_frames, dim=0)
            encoder_hidden_states = encoder_hidden_states.repeat_interleave(repeats=num_frames, dim=0)

<<<<<<< HEAD
            sample = sample.permute(0, 2, 1, 3, 4).reshape((sample.shape[0] * num_frames, -1) + sample.shape[3:])
            sample = self.conv_in(sample)

            sample = self.transformer_in(sample, num_frames=num_frames).sample
        else:
            sample = self.conv_in(sample)
=======
        sample = self.transformer_in(
            sample, num_frames=num_frames, cross_attention_kwargs=cross_attention_kwargs
        ).sample
>>>>>>> 4bae76e4

        # 3. down
        down_block_res_samples = (sample,)
        for downsample_block in self.down_blocks:
            if hasattr(downsample_block, "has_cross_attention") and downsample_block.has_cross_attention:
                sample, res_samples = downsample_block(
                    hidden_states=sample,
                    temb=emb,
                    encoder_hidden_states=encoder_hidden_states,
                    attention_mask=attention_mask,
                    num_frames=num_frames,
                    cross_attention_kwargs=cross_attention_kwargs,
                )
            else:
                sample, res_samples = downsample_block(hidden_states=sample, temb=emb, num_frames=num_frames)

            down_block_res_samples += res_samples

        if down_block_additional_residuals is not None:
            new_down_block_res_samples = ()

            for down_block_res_sample, down_block_additional_residual in zip(
                down_block_res_samples, down_block_additional_residuals
            ):
                down_block_res_sample = down_block_res_sample + down_block_additional_residual
                new_down_block_res_samples += (down_block_res_sample,)

            down_block_res_samples = new_down_block_res_samples

        # 4. mid
        if self.mid_block is not None:
            # Mid block can handle num_frames being passed 2d or 3d
            sample = self.mid_block(
                sample,
                emb,
                encoder_hidden_states=encoder_hidden_states,
                attention_mask=attention_mask,
                num_frames=num_frames,
                cross_attention_kwargs=cross_attention_kwargs,
            )

        if mid_block_additional_residual is not None:
            sample = sample + mid_block_additional_residual

        # 5. up
        for i, upsample_block in enumerate(self.up_blocks):
            is_final_block = i == len(self.up_blocks) - 1

            res_samples = down_block_res_samples[-len(upsample_block.resnets) :]
            down_block_res_samples = down_block_res_samples[: -len(upsample_block.resnets)]

            # if we have not reached the final block and need to forward the
            # upsample size, we do it here
            if not is_final_block and forward_upsample_size:
                upsample_size = down_block_res_samples[-1].shape[2:]

            if hasattr(upsample_block, "has_cross_attention") and upsample_block.has_cross_attention:
                sample = upsample_block(
                    hidden_states=sample,
                    temb=emb,
                    res_hidden_states_tuple=res_samples,
                    encoder_hidden_states=encoder_hidden_states,
                    upsample_size=upsample_size,
                    attention_mask=attention_mask,
                    num_frames=num_frames,
                    cross_attention_kwargs=cross_attention_kwargs,
                )
            else:
                sample = upsample_block(
                    hidden_states=sample,
                    temb=emb,
                    res_hidden_states_tuple=res_samples,
                    upsample_size=upsample_size,
                    num_frames=num_frames,
                )

        # 6. post-process
        if self.conv_norm_out:
            sample = self.conv_norm_out(sample)
            sample = self.conv_act(sample)

        sample = self.conv_out(sample)

        # reshape to (batch, channel, framerate, width, height)
        if not isinstance(self.conv_in, InflatedConv3d) and self.transformer_in:
            sample = sample[None, :].reshape((-1, num_frames) + sample.shape[1:]).permute(0, 2, 1, 3, 4)

        if not return_dict:
            return (sample,)

        return UNet3DConditionOutput(sample=sample)

    # TODO: Check if to retain this or remove.
    @classmethod
    def from_pretrained_2d(cls, pretrained_model_path, subfolder=None):
        if subfolder is not None:
            pretrained_model_path = os.path.join(pretrained_model_path, subfolder)

        config_file = os.path.join(pretrained_model_path, "config.json")
        if not os.path.isfile(config_file):
            raise RuntimeError(f"{config_file} does not exist")
        with open(config_file, "r") as f:
            config = json.load(f)
        config["_class_name"] = cls.__name__
        config["down_block_types"] = [
            "CrossAttnDownBlock3D",
            "CrossAttnDownBlock3D",
            "CrossAttnDownBlock3D",
            "DownBlock3D",
        ]
        config["up_block_types"] = ["UpBlock3D", "CrossAttnUpBlock3D", "CrossAttnUpBlock3D", "CrossAttnUpBlock3D"]

        from diffusers.utils import WEIGHTS_NAME

        model = cls.from_config(config)
        model_file = os.path.join(pretrained_model_path, WEIGHTS_NAME)
        if not os.path.isfile(model_file):
            raise RuntimeError(f"{model_file} does not exist")
        state_dict = torch.load(model_file, map_location="cpu")
        for k, v in model.state_dict().items():
            if "_temp." in k:
                state_dict.update({k: v})
        model.load_state_dict(state_dict)

        return model<|MERGE_RESOLUTION|>--- conflicted
+++ resolved
@@ -557,18 +557,12 @@
             emb = emb.repeat_interleave(repeats=num_frames, dim=0)
             encoder_hidden_states = encoder_hidden_states.repeat_interleave(repeats=num_frames, dim=0)
 
-<<<<<<< HEAD
             sample = sample.permute(0, 2, 1, 3, 4).reshape((sample.shape[0] * num_frames, -1) + sample.shape[3:])
             sample = self.conv_in(sample)
 
-            sample = self.transformer_in(sample, num_frames=num_frames).sample
+            sample = self.transformer_in(sample, num_frames=num_frames, cross_attention_kwargs=cross_attention_kwargs).sample
         else:
             sample = self.conv_in(sample)
-=======
-        sample = self.transformer_in(
-            sample, num_frames=num_frames, cross_attention_kwargs=cross_attention_kwargs
-        ).sample
->>>>>>> 4bae76e4
 
         # 3. down
         down_block_res_samples = (sample,)
